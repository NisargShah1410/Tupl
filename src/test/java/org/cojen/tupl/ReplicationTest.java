/*
 *  Copyright (C) 2011-2017 Cojen.org
 *
 *  This program is free software: you can redistribute it and/or modify
 *  it under the terms of the GNU Affero General Public License as
 *  published by the Free Software Foundation, either version 3 of the
 *  License, or (at your option) any later version.
 *
 *  This program is distributed in the hope that it will be useful,
 *  but WITHOUT ANY WARRANTY; without even the implied warranty of
 *  MERCHANTABILITY or FITNESS FOR A PARTICULAR PURPOSE.  See the
 *  GNU Affero General Public License for more details.
 *
 *  You should have received a copy of the GNU Affero General Public License
 *  along with this program.  If not, see <http://www.gnu.org/licenses/>.
 */

package org.cojen.tupl;

import java.io.IOException;

import java.util.Random;

import org.junit.*;
import static org.junit.Assert.*;

import org.cojen.tupl.ext.TransactionHandler;

import static org.cojen.tupl.TestUtils.*;

/**
 * 
 *
 * @author Brian S O'Neill
 */
public class ReplicationTest {
    public static void main(String[] args) throws Exception {
        org.junit.runner.JUnitCore.main(ReplicationTest.class.getName());
    }

    protected DatabaseConfig decorate(DatabaseConfig config) throws Exception {
        config.directPageAccess(false);
        return config;
    }

    @Before
    public void createTempDbs() throws Exception {
        mReplicaMan = new SocketReplicationManager(null, 0);
        mLeaderMan = new SocketReplicationManager("localhost", mReplicaMan.getPort());

        mReplicaHandler = new Handler();
        mLeaderHandler = new Handler();

        DatabaseConfig config = new DatabaseConfig()
            .minCacheSize(100_000_000)
            .durabilityMode(DurabilityMode.NO_FLUSH)
            .customTransactionHandler(mLeaderHandler)
            .replicate(mLeaderMan);

        config = decorate(config);

        mLeader = newTempDatabase(getClass(), config);

        config.customTransactionHandler(mReplicaHandler);
        config.replicate(mReplicaMan);
        mReplica = newTempDatabase(getClass(), config);

        mLeaderMan.waitForLeadership();
    }

    @After
    public void teardown() throws Exception {
        deleteTempDatabases(getClass());
        mReplicaMan = null;
        mLeaderMan = null;
        mReplica = null;
        mLeader = null;
    }

    private SocketReplicationManager mReplicaMan, mLeaderMan;
    private Database mReplica, mLeader;
    private Handler mReplicaHandler, mLeaderHandler;

    @Test
    public void hello() throws Exception {
        try {
            Index test = mReplica.openIndex("test");
            fail();
        } catch (UnmodifiableReplicaException e) {
            // Expected.
        }

        Index test = mLeader.openIndex("test");
        long id = test.getId();
        test.store(null, "hello".getBytes(), "world".getBytes());

        fence();

        test = mReplica.openIndex("test");
        assertEquals(id, test.getId());
        fastAssertArrayEquals("world".getBytes(), test.load(null, "hello".getBytes()));
    }

    @Test
    public void renameIndex() throws Exception {
        Index lix = mLeader.openIndex("test");
        lix.store(null, "hello".getBytes(), "world".getBytes());
        
        fence();

        Index rix = mReplica.openIndex("test");

        mLeader.renameIndex(lix, "newname");

        fence();

        assertEquals("newname", rix.getNameString());
        rix.close();
        assertNull(mReplica.findIndex("test"));
        rix = mReplica.openIndex("newname");
        assertEquals("newname", rix.getNameString());
        fastAssertArrayEquals("world".getBytes(), rix.load(null, "hello".getBytes()));
    }

    @Test
    public void deleteIndex() throws Exception {
        Index lix = mLeader.openIndex("test");
        lix.store(null, "hello".getBytes(), "world".getBytes());
        
        fence();

        Index rix = mReplica.openIndex("test");

        mLeader.deleteIndex(lix);

        fence();

        assertEquals(null, rix.load(null, "hello".getBytes()));

        try {
            lix.store(null, "hello".getBytes(), "world".getBytes());
            fail();
        } catch (ClosedIndexException e) {
            // Expected.
        }

        try {
            rix.store(null, "hello".getBytes(), "world".getBytes());
        } catch (ClosedIndexException e) {
            // Expected.
        }
    }

    @Test
    public void replicaLock() throws Exception {
        // Verifies that a replica can lock a record and stall replication processing.

        Index lix = mLeader.openIndex("test");
        fence();
        Index rix = mReplica.openIndex("test");
        Transaction rtxn = mReplica.newTransaction();

        long start = System.currentTimeMillis();

        Thread stuck = new Thread(() -> {
            try {
                try {
                    rix.lockShared(rtxn, "hello".getBytes());
                    sleep(1000);
                } finally {
                    rtxn.exit();
                }
            } catch (Exception e) {
                throw Utils.rethrow(e);
            }
        });

        stuck.start();
        while (stuck.getState() == Thread.State.RUNNABLE);

        lix.store(null, "hello".getBytes(), "world".getBytes());

        fence();
        long end = System.currentTimeMillis();

        assertTrue((end - start) > 900);

        fastAssertArrayEquals("world".getBytes(), rix.load(null, "hello".getBytes()));
    }

    @Test
    public void readUncommitted() throws Exception {
        // Verifies that a replica can read an uncommitted change.

        // Large value to ensure that the TransactionContext flushes.
        byte[] value = new byte[10000];

        Index lix = mLeader.openIndex("test");
        Transaction ltxn = mLeader.newTransaction();
        lix.store(ltxn, "hello".getBytes(), "world".getBytes());
        lix.store(ltxn, "k2".getBytes(), value);
        fence();

        Index rix = mReplica.openIndex("test");

        try {
            rix.load(null, "hello".getBytes());
            fail();
        } catch (LockTimeoutException e) {
            // Expected.
        }

        try {
            rix.load(null, "k2".getBytes());
            fail();
        } catch (LockTimeoutException e) {
            // Expected.
        }

        fastAssertArrayEquals("world".getBytes(), rix.load(Transaction.BOGUS, "hello".getBytes()));
        fastAssertArrayEquals(value, rix.load(Transaction.BOGUS, "k2".getBytes()));

        // Rollback.
        ltxn.exit();
        fence();

        assertNull(rix.load(null, "hello".getBytes()));
        assertNull(rix.load(null, "k2".getBytes()));
    }

    @Test
    public void readUncommittedWithFlush() throws Exception {
        // Verifies that a replica can read an uncommitted change.

        Index lix = mLeader.openIndex("test");
        Transaction ltxn = mLeader.newTransaction();
        lix.store(ltxn, "hello".getBytes(), "world".getBytes());
        // Explicit flush of the TransactionContext.
        ltxn.flush();
        fence();

        Index rix = mReplica.openIndex("test");

        try {
            rix.load(null, "hello".getBytes());
            fail();
        } catch (LockTimeoutException e) {
            // Expected.
        }

        fastAssertArrayEquals("world".getBytes(), rix.load(Transaction.BOGUS, "hello".getBytes()));

        // Rollback.
        ltxn.exit();
        fence();

        assertNull(rix.load(null, "hello".getBytes()));
    }

    @Test
    public void consistency() throws Exception {
        // Stream a bunch of changes over and verify consistency on the replica.

        final long seed = new Random().nextLong();
        final int count = 200_000;

        Index lix = mLeader.openIndex("test");
        Random rnd = new Random(seed);
        for (int i=0; i<count; i++) {
            byte[] key = randomStr(rnd, 10, 100);
            byte[] value = randomStr(rnd, 10, 10000);
            lix.store(null, key, value);
        }

        fence();

        Index rix = mReplica.openIndex("test");
        assertEquals(count, rix.count(null, null));

        rnd = new Random(seed);
        for (int i=0; i<count; i++) {
            byte[] key = randomStr(rnd, 10, 100);
            byte[] value = randomStr(rnd, 10, 10000);
            fastAssertArrayEquals(value, rix.load(null, key));
        }
    }

    @Test
    public void lockOrdering() throws Exception {
        // Update the same key many times and verify that the final outcome is correct.

        Index lix = mLeader.openIndex("test");
        byte[] key = "hello".getBytes();
        byte[] value = new byte[8];

        for (int i=0; i<200_000; i++) {
            Utils.increment(value, 0, value.length);
            /* FIXME: caused by pending commit waiter backlog
[ERROR] lockOrdering(org.cojen.tupl.ReplicationTest)  Time elapsed: 24.77 s  <<< ERROR!
org.cojen.tupl.LockTimeoutException: Waited 1 second
        at org.cojen.tupl.Locker.failed(Locker.java:494)
        at org.cojen.tupl.Locker.lock(Locker.java:137)
        at org.cojen.tupl.TreeCursor.doLoad(TreeCursor.java:2469)
        at org.cojen.tupl.TreeCursor.find(TreeCursor.java:2006)
        at org.cojen.tupl.TreeCursor.doFind(TreeCursor.java:1778)
        at org.cojen.tupl.TxnTree.txnStore(TxnTree.java:55)
        at org.cojen.tupl.TxnTree.store(TxnTree.java:45)
        at org.cojen.tupl.ReplicationTest.lockOrdering(ReplicationTest.java:292)
        */
            lix.store(null, key, value);
        }

        fence();

        Index rix = mReplica.openIndex("test");
        assertEquals(1, rix.count(null, null));

        fastAssertArrayEquals(value, rix.load(null, key));
    }

    @Test
    public void custom() throws Exception {
        // Send a custom message.

        Transaction ltxn = mLeader.newTransaction();
        ltxn.customRedo("hello".getBytes(), 0, null);
        ltxn.commit();
        fence();

        fastAssertArrayEquals("hello".getBytes(), mReplicaHandler.mMessage);
    }

    @Test
    public void customWithLock() throws Exception {
        // Send a custom message with a lock.

        Index lix = mLeader.openIndex("test");
        Transaction ltxn = mLeader.newTransaction();

        try {
            ltxn.customRedo("hello".getBytes(), lix.getId(), "key".getBytes());
            fail();
        } catch (IllegalStateException e) {
            // Expected because lock isn't held.
        }
        
        ltxn.lockExclusive(lix.getId(), "key".getBytes());
        ltxn.customRedo("hello".getBytes(), lix.getId(), "key".getBytes());

        ltxn.flush();
        fence();

        fastAssertArrayEquals("hello".getBytes(), mReplicaHandler.mMessage);
        assertEquals(lix.getId(), mReplicaHandler.mIndexId);
        fastAssertArrayEquals("key".getBytes(), mReplicaHandler.mKey);

        // Key is locked.
        Index rix = mReplica.openIndex("test");
        try {
            rix.load(null, "key".getBytes());
            fail();
        } catch (LockTimeoutException e) {
            // Expected.
        }

        ltxn.commit();
        fence();

        assertNull(rix.load(null, "key".getBytes()));
    }

    @Test
    public void nestedRollback() throws Exception {
        Index lix = mLeader.openIndex("test");
        Transaction ltxn = mLeader.newTransaction();
        lix.store(ltxn, "k1".getBytes(), "v1".getBytes());
        ltxn.enter();
        lix.store(ltxn, "k2".getBytes(), "v2".getBytes());
        // Explicit flush of the TransactionContext.
        ltxn.flush();
        fence();

        Index rix = mReplica.openIndex("test");

        try {
            rix.load(null, "k1".getBytes());
            fail();
        } catch (LockTimeoutException e) {
            // Expected.
        }

        try {
            rix.load(null, "k2".getBytes());
            fail();
        } catch (LockTimeoutException e) {
            // Expected.
        }

        fastAssertArrayEquals("v1".getBytes(), rix.load(Transaction.BOGUS, "k1".getBytes()));
        fastAssertArrayEquals("v2".getBytes(), rix.load(Transaction.BOGUS, "k2".getBytes()));

        // Rollback one scope.
        ltxn.exit();
        fence();

        try {
            rix.load(null, "k1".getBytes());
            fail();
        } catch (LockTimeoutException e) {
            // Expected.
        }

        fastAssertArrayEquals("v1".getBytes(), rix.load(Transaction.BOGUS, "k1".getBytes()));
        assertNull(rix.load(null, "k2".getBytes()));

        ltxn.commit();
        fence();

        fastAssertArrayEquals("v1".getBytes(), rix.load(null, "k1".getBytes()));
        assertNull(rix.load(null, "k2".getBytes()));
    }

    @Test
    public void nestedCommit() throws Exception {
        Index lix = mLeader.openIndex("test");
        Transaction ltxn = mLeader.newTransaction();
        lix.store(ltxn, "k1".getBytes(), "v1".getBytes());
        ltxn.enter();
        lix.store(ltxn, "k2".getBytes(), "v2".getBytes());
        // Explicit flush of the TransactionContext.
        ltxn.flush();
        fence();

        Index rix = mReplica.openIndex("test");

        try {
            rix.load(null, "k1".getBytes());
            fail();
        } catch (LockTimeoutException e) {
            // Expected.
        }

        try {
            rix.load(null, "k2".getBytes());
            fail();
        } catch (LockTimeoutException e) {
            // Expected.
        }

        fastAssertArrayEquals("v1".getBytes(), rix.load(Transaction.BOGUS, "k1".getBytes()));
        fastAssertArrayEquals("v2".getBytes(), rix.load(Transaction.BOGUS, "k2".getBytes()));

        // Commit one scope.
        ltxn.commit();
        ltxn.exit();
        fence();

        try {
            rix.load(null, "k1".getBytes());
            fail();
        } catch (LockTimeoutException e) {
            // Expected.
        }

        try {
            rix.load(null, "k2".getBytes());
            fail();
        } catch (LockTimeoutException e) {
            // Expected.
        }

        fastAssertArrayEquals("v1".getBytes(), rix.load(Transaction.BOGUS, "k1".getBytes()));
        fastAssertArrayEquals("v2".getBytes(), rix.load(Transaction.BOGUS, "k2".getBytes()));

        ltxn.commit();
        fence();

        fastAssertArrayEquals("v1".getBytes(), rix.load(null, "k1".getBytes()));
        fastAssertArrayEquals("v2".getBytes(), rix.load(null, "k2".getBytes()));
    }

    @Test
    public void nestedStoreCommit() throws Exception {
        Index lix = mLeader.openIndex("test");
        Transaction ltxn = mLeader.newTransaction();

        ltxn.enter();
        lix.store(ltxn, "k1".getBytes(), "v1".getBytes());
        Cursor c = lix.newCursor(ltxn);
        c.find("k2".getBytes());
        c.commit("v2".getBytes());

        // Need explicit flush because nested commits don't flush immediately.
        ltxn.flush();

        fence();
        Index rix = mReplica.openIndex("test");

        try {
            rix.load(null, "k1".getBytes());
            fail();
        } catch (LockTimeoutException e) {
            // Expected.
        }

        try {
            rix.load(null, "k2".getBytes());
            fail();
        } catch (LockTimeoutException e) {
            // Expected.
        }

        ltxn.exit();
        ltxn.commit();
        fence();

        fastAssertArrayEquals("v1".getBytes(), rix.load(null, "k1".getBytes()));
        fastAssertArrayEquals("v2".getBytes(), rix.load(null, "k2".getBytes()));
    }

    @Test
    public void autoCommitRollback() throws Exception {
        Index lix = mLeader.openIndex("test");

        lix.store(null, "k1".getBytes(), "v1".getBytes());
        fence();
        mLeaderMan.disableWrites();
        lix.store(null, "k2".getBytes(), "v2".getBytes());

        fastAssertArrayEquals("v1".getBytes(), lix.load(null, "k1".getBytes()));
        assertNull(lix.load(null, "k2".getBytes()));

        Index rix = mReplica.openIndex("test");

        fastAssertArrayEquals("v1".getBytes(), rix.load(null, "k1".getBytes()));
        assertNull(rix.load(null, "k2".getBytes()));
    }

    @Test
    public void autoCommitRollbackWithCursor() throws Exception {
        Index lix = mLeader.openIndex("test");
        Transaction ltxn = mLeader.newTransaction();

        Cursor c = lix.newCursor(ltxn);
        c.find("k1".getBytes());
        c.commit("v1".getBytes());

        fence();
        mLeaderMan.disableWrites();

        c = lix.newCursor(ltxn);
        c.find("k2".getBytes());
        c.commit("v2".getBytes());

        fastAssertArrayEquals("v1".getBytes(), lix.load(null, "k1".getBytes()));
        assertNull(lix.load(null, "k2".getBytes()));

        Index rix = mReplica.openIndex("test");

        fastAssertArrayEquals("v1".getBytes(), rix.load(null, "k1".getBytes()));
        assertNull(rix.load(null, "k2".getBytes()));
    }

    @Test
<<<<<<< HEAD
    public void valueWrite() throws Exception {
        // Basic test of writing to a value in chunks with an auto-commit transaction.

        Index test = mLeader.openIndex("test");

        long seed = 98250983;
        Random rnd = new Random(seed);

        final int chunk = 100;
        final int length = 1000 * chunk;
        final byte[] b = new byte[chunk];

        Cursor c = test.newAccessor(null, "key1".getBytes());
        for (int i=0; i<length; i+=chunk) {
            rnd.nextBytes(b);
            c.valueWrite(i, b, 0, b.length);
        }
        c.reset();

        c = test.newAccessor(null, "key2".getBytes());
        for (int i=0; i<length; i+=chunk) {
            rnd.nextBytes(b);
            c.valueWrite(i, b, 0, b.length);
        }
        c.reset();

        fence();

        Index replica = mReplica.openIndex("test");
        rnd = new Random(seed);
        final byte[] buf = new byte[chunk];

        for (String key : new String[] {"key1", "key2"}) {
            c = replica.newAccessor(null, key.getBytes());
            assertEquals(length, c.valueLength());
            int i = 0;
            for (; i<length; i+=chunk) {
                rnd.nextBytes(b);
                int amt = c.valueRead(i, buf, 0, buf.length);
                assertEquals(chunk, amt);
                fastAssertArrayEquals(b, buf);
            }
            assertEquals(0, c.valueRead(i, buf, 0, buf.length));
=======
    public void cursorRegister() throws Exception {
        // Basic testing of registered cursors.

        Index leader = mLeader.openIndex("test");
        fence();
        Index replica = mReplica.openIndex("test");

        Cursor c = leader.newCursor(null);
        assertTrue(c.register());
        c.reset();

        Transaction txn = mLeader.newTransaction();
        c = leader.newCursor(txn);
        assertTrue(c.register());
        c.reset();
        txn.reset();

        c = replica.newCursor(null);
        assertFalse(c.register());
        // Replicas don't redo.
        c.reset();

        for (int q=0; q<2; q++) {
            String prefix;
            if (q == 0) {
                txn = null;
                prefix = "null-";
            } else {
                txn = mLeader.newTransaction();
                prefix = "txn-";
            }

            c = leader.newCursor(txn);
            c.register();
            for (int i=0; i<1000; i++) {
                c.findNearby((prefix + "key-" + i).getBytes());
                c.store((prefix + "value-" + i).getBytes());
            }
            c.reset();

            if (txn != null) {
                txn.commit();
            }

            fence();

            c = replica.newCursor(null);
            for (int i=0; i<1000; i++) {
                c.findNearby((prefix + "key-" + i).getBytes());
                fastAssertArrayEquals((prefix + "value-" + i).getBytes(), c.value());
            }
            c.reset();

            // Now scan and update.
            c = leader.newCursor(txn);
            for (c.first(), c.register(); c.key() != null; c.next()) {
                c.store((new String(c.value()) + "-updated").getBytes());
            }
            c.reset();

            if (txn != null) {
                txn.commit();
            }

            fence();

            c = replica.newCursor(null);
            for (int i=0; i<1000; i++) {
                c.findNearby((prefix + "key-" + i).getBytes());
                fastAssertArrayEquals((prefix + "value-" + i + "-updated").getBytes(), c.value());
            }
>>>>>>> fa92f5f1
            c.reset();
        }
    }

    /**
     * Writes a fence to the leader and waits for the replica to catch up.
     */
    private void fence() throws IOException, InterruptedException {
        byte[] message = ("fence:" + System.nanoTime()).getBytes();
        long pos = mLeaderMan.writeControl(message);
        mReplicaMan.waitForControl(pos, message);
    }

    private static class Handler implements TransactionHandler {
        volatile byte[] mMessage;
        volatile long mIndexId;
        volatile byte[] mKey;

        @Override
        public void redo(Database db, Transaction txn, byte[] message) {
            mMessage = message;
        }

        @Override
        public void redo(Database db, Transaction txn, byte[] message, long indexId, byte[] key) {
            mMessage = message;
            mIndexId = indexId;
            mKey = key;
        }

        @Override
        public void undo(Database db, byte[] message) {
        }
    }
}<|MERGE_RESOLUTION|>--- conflicted
+++ resolved
@@ -562,7 +562,82 @@
     }
 
     @Test
-<<<<<<< HEAD
+    public void cursorRegister() throws Exception {
+        // Basic testing of registered cursors.
+
+        Index leader = mLeader.openIndex("test");
+        fence();
+        Index replica = mReplica.openIndex("test");
+
+        Cursor c = leader.newCursor(null);
+        assertTrue(c.register());
+        c.reset();
+
+        Transaction txn = mLeader.newTransaction();
+        c = leader.newCursor(txn);
+        assertTrue(c.register());
+        c.reset();
+        txn.reset();
+
+        c = replica.newCursor(null);
+        assertFalse(c.register());
+        // Replicas don't redo.
+        c.reset();
+
+        for (int q=0; q<2; q++) {
+            String prefix;
+            if (q == 0) {
+                txn = null;
+                prefix = "null-";
+            } else {
+                txn = mLeader.newTransaction();
+                prefix = "txn-";
+            }
+
+            c = leader.newCursor(txn);
+            c.register();
+            for (int i=0; i<1000; i++) {
+                c.findNearby((prefix + "key-" + i).getBytes());
+                c.store((prefix + "value-" + i).getBytes());
+            }
+            c.reset();
+
+            if (txn != null) {
+                txn.commit();
+            }
+
+            fence();
+
+            c = replica.newCursor(null);
+            for (int i=0; i<1000; i++) {
+                c.findNearby((prefix + "key-" + i).getBytes());
+                fastAssertArrayEquals((prefix + "value-" + i).getBytes(), c.value());
+            }
+            c.reset();
+
+            // Now scan and update.
+            c = leader.newCursor(txn);
+            for (c.first(), c.register(); c.key() != null; c.next()) {
+                c.store((new String(c.value()) + "-updated").getBytes());
+            }
+            c.reset();
+
+            if (txn != null) {
+                txn.commit();
+            }
+
+            fence();
+
+            c = replica.newCursor(null);
+            for (int i=0; i<1000; i++) {
+                c.findNearby((prefix + "key-" + i).getBytes());
+                fastAssertArrayEquals((prefix + "value-" + i + "-updated").getBytes(), c.value());
+            }
+            c.reset();
+        }
+    }
+
+    @Test
     public void valueWrite() throws Exception {
         // Basic test of writing to a value in chunks with an auto-commit transaction.
 
@@ -606,79 +681,6 @@
                 fastAssertArrayEquals(b, buf);
             }
             assertEquals(0, c.valueRead(i, buf, 0, buf.length));
-=======
-    public void cursorRegister() throws Exception {
-        // Basic testing of registered cursors.
-
-        Index leader = mLeader.openIndex("test");
-        fence();
-        Index replica = mReplica.openIndex("test");
-
-        Cursor c = leader.newCursor(null);
-        assertTrue(c.register());
-        c.reset();
-
-        Transaction txn = mLeader.newTransaction();
-        c = leader.newCursor(txn);
-        assertTrue(c.register());
-        c.reset();
-        txn.reset();
-
-        c = replica.newCursor(null);
-        assertFalse(c.register());
-        // Replicas don't redo.
-        c.reset();
-
-        for (int q=0; q<2; q++) {
-            String prefix;
-            if (q == 0) {
-                txn = null;
-                prefix = "null-";
-            } else {
-                txn = mLeader.newTransaction();
-                prefix = "txn-";
-            }
-
-            c = leader.newCursor(txn);
-            c.register();
-            for (int i=0; i<1000; i++) {
-                c.findNearby((prefix + "key-" + i).getBytes());
-                c.store((prefix + "value-" + i).getBytes());
-            }
-            c.reset();
-
-            if (txn != null) {
-                txn.commit();
-            }
-
-            fence();
-
-            c = replica.newCursor(null);
-            for (int i=0; i<1000; i++) {
-                c.findNearby((prefix + "key-" + i).getBytes());
-                fastAssertArrayEquals((prefix + "value-" + i).getBytes(), c.value());
-            }
-            c.reset();
-
-            // Now scan and update.
-            c = leader.newCursor(txn);
-            for (c.first(), c.register(); c.key() != null; c.next()) {
-                c.store((new String(c.value()) + "-updated").getBytes());
-            }
-            c.reset();
-
-            if (txn != null) {
-                txn.commit();
-            }
-
-            fence();
-
-            c = replica.newCursor(null);
-            for (int i=0; i<1000; i++) {
-                c.findNearby((prefix + "key-" + i).getBytes());
-                fastAssertArrayEquals((prefix + "value-" + i + "-updated").getBytes(), c.value());
-            }
->>>>>>> fa92f5f1
             c.reset();
         }
     }
