/*
 *  Copyright 2011-2013 Brian S O'Neill
 *
 *  Licensed under the Apache License, Version 2.0 (the "License");
 *  you may not use this file except in compliance with the License.
 *  You may obtain a copy of the License at
 *
 *      http://www.apache.org/licenses/LICENSE-2.0
 *
 *  Unless required by applicable law or agreed to in writing, software
 *  distributed under the License is distributed on an "AS IS" BASIS,
 *  WITHOUT WARRANTIES OR CONDITIONS OF ANY KIND, either express or implied.
 *  See the License for the specific language governing permissions and
 *  limitations under the License.
 */

package org.cojen.tupl;

import java.io.IOException;

import java.util.Arrays;
import java.util.BitSet;

import java.util.concurrent.locks.Lock;
import java.util.concurrent.locks.ReentrantLock;

import org.cojen.tupl.io.PageArray;

import static org.cojen.tupl.Utils.*;

/**
 * Used by PageManager to implement free lists.
 *
 * @author Brian S O'Neill
 */
final class PageQueue implements IntegerRef {
    /*

    Header structure is encoded as follows, in 44 bytes:

    +---------------------------------------------------+
    | long: remove page count                           |
    | long: remove node count                           |
    | long: remove head id                              |
    | int:  remove head offset                          |
    | long: remove head first page id (seed for deltas) |
    | long: append head/tail id                         |
    +---------------------------------------------------+

    The page queue nodes are encoded as follows:

    +---------------------------------------+
    | long: next node id                    |
    | long: first page id (seed for deltas) |
    +---------------------------------------+
    | remaining page ids (delta encoded)    |
    -                                       -
    |                                       |
    +---------------------------------------+

    The two longs in the queue node header are big endian encoded. The first
    byte in the node is almost always 0, aiding in quick detection of
    corruption if a page queue node is referenced by another data structure.

    */

    // Indexes of header entries.
    private static final int I_REMOVE_PAGE_COUNT         = 0;
    private static final int I_REMOVE_NODE_COUNT         = I_REMOVE_PAGE_COUNT + 8;
    private static final int I_REMOVE_HEAD_ID            = I_REMOVE_NODE_COUNT + 8;
    private static final int I_REMOVE_HEAD_OFFSET        = I_REMOVE_HEAD_ID + 8;
    private static final int I_REMOVE_HEAD_FIRST_PAGE_ID = I_REMOVE_HEAD_OFFSET + 4;
    private static final int I_APPEND_HEAD_ID            = I_REMOVE_HEAD_FIRST_PAGE_ID + 8;
            static final int HEADER_SIZE                 = I_APPEND_HEAD_ID + 8;

    // Indexes of node entries.
    private static final int I_NEXT_NODE_ID  = 0;
    private static final int I_FIRST_PAGE_ID = I_NEXT_NODE_ID + 8;
    private static final int I_NODE_START    = I_FIRST_PAGE_ID + 8;

    private final PageManager mManager;
    private final int mAllocMode;
    private final boolean mAggressive;

    // These fields are guarded by remove lock provided by caller.
    private long mRemovePageCount;
    private long mRemoveNodeCount;
    private final byte[] mRemoveHead;
    private long mRemoveHeadId;
    private int mRemoveHeadOffset;
    private long mRemoveHeadFirstPageId;
    private long mRemoveStoppedId;

    // Barrier between the remove and append lists. Remove stops when it
    // encounters the append head. Modification is permitted with the append
    // lock held, but no lock is required to access this id. Hence, volatile.
    private volatile long mAppendHeadId;

    // These fields are guarded by mAppendLock.
    private final ReentrantLock mAppendLock;
    private final IdHeap mAppendHeap;
    private final byte[] mAppendTail;
    private volatile long mAppendTailId;
    private long mAppendPageCount;
    private long mAppendNodeCount;
    private boolean mDrainInProgress;

    /**
     * Returns true if a valid PageQueue instance is encoded in the header.
     */
    static boolean exists(byte[] header, int offset) {
        return readLongLE(header, offset + I_REMOVE_HEAD_ID) != 0;
    }

    /**
     * @param manager used for allocating and deleting pages for the queue itself
     * @param allocMode PageManager.ALLOC_NORMAL or ALLOC_RESERVE
     * @param aggressive pass true if most appended pages are safe to remove
     */
    PageQueue(PageManager manager, int allocMode, boolean aggressive) {
        mManager = manager;
        mAllocMode = allocMode;
        mAggressive = aggressive;
        PageArray array = manager.pageArray();

        mRemoveHead = new byte[array.pageSize()];

        // This lock must be reentrant. The appendPage method can call into
        // drainAppendHeap, which calls allocPage, which can re-acquire the
        // append lock. The commit method acquires the remove lock too, and
        // then it calls drainAppendHeap, acquiring the locks again. Note
        // that locks are unfair. Pages are allocated and deleted by tree
        // operations, which unfairly acquire latches. Waiting for a fair lock
        // afterwards leads to priority inversion.
        mAppendLock = new ReentrantLock(false);

        mAppendHeap = new IdHeap(array.pageSize() - I_NODE_START);
        mAppendTail = new byte[array.pageSize()];
    }

    /**
     * Initialize a fresh (non-restored) queue.
     */
    void init(long headNodeId) throws IOException {
        mAppendLock.lock();
        try {
            mRemoveStoppedId = mAppendHeadId = mAppendTailId = headNodeId;
        } finally {
            mAppendLock.unlock();
        }
    }

    /**
     * Initialize a restored queue. Caller must hold append and remove locks.
     */
    void init(byte[] header, int offset) throws IOException {
        mRemovePageCount = decodeLongLE(header, offset + I_REMOVE_PAGE_COUNT);
        mRemoveNodeCount = decodeLongLE(header, offset + I_REMOVE_NODE_COUNT);

        mRemoveHeadId = decodeLongLE(header, offset + I_REMOVE_HEAD_ID);
        mRemoveHeadOffset = decodeIntLE(header, offset + I_REMOVE_HEAD_OFFSET);
        mRemoveHeadFirstPageId = decodeLongLE(header, offset + I_REMOVE_HEAD_FIRST_PAGE_ID);

        mAppendHeadId = mAppendTailId = decodeLongLE(header, offset + I_APPEND_HEAD_ID);

        if (mRemoveHeadId == 0) {
            mRemoveStoppedId = mAppendHeadId;
        } else {
            mManager.pageArray().readPage(mRemoveHeadId, mRemoveHead);
            if (mRemoveHeadFirstPageId == 0) {
                mRemoveHeadFirstPageId = decodeLongBE(mRemoveHead, I_FIRST_PAGE_ID);
            }
        }
    }

    /**
     * Delete or recycle all pages, effectively deleting this PageQueue. Only works for page
     * manager reserve list.
     *
     * @param upperBound inclusive; pages greater than the upper bound are discarded
     */
    void reclaim(Lock removeLock, long upperBound, boolean recycle) throws IOException {
        if (mAllocMode != PageManager.ALLOC_RESERVE || !mAggressive) {
            throw new IllegalStateException();
        }

        long pageId;
        while ((pageId = tryUnappend()) != 0) {
            if (pageId <= upperBound) {
                mManager.deletePage(pageId, recycle);
            }
        }

        while (true) {
            removeLock.lock();
            pageId = tryRemove(removeLock);
            if (pageId == 0) {
                removeLock.unlock();
                break;
            }
            if (pageId <= upperBound) {
                mManager.deletePage(pageId, recycle);
            }
        }

        pageId = mRemoveStoppedId;
        if (pageId != 0 && pageId <= upperBound) {
            // Always delete the empty tail node to finish it off. Queue node pages cannot be
            // recycled until after a commit.
            mManager.deletePage(pageId);
        }
    }

    /**
     * Remove a page to satisfy an allocation request. Caller must acquire
     * remove lock, which might be released by this method.
     *
     * @param lock lock to be released by this method, unless return value is 0
     * @return 0 if queue is empty or if remaining pages are off limits
     */
    long tryRemove(Lock lock) throws IOException {
        if (mRemoveHeadId == 0) {
            if (!mAggressive || mRemoveStoppedId == mAppendTailId) {
                return 0;
            }
            // Can continue removing aggressively now that a new append tail exists.
            loadRemoveNode(mRemoveStoppedId);
            mRemoveStoppedId = 0;
        }

        long pageId;
        long oldHeadId;

        try {
            pageId = mRemoveHeadFirstPageId;

            if (mManager.isPageOutOfBounds(pageId) && mAllocMode != PageManager.ALLOC_RESERVE) {
                throw new CorruptDatabaseException("Invalid page id in free list: " + pageId);
            }

            mRemovePageCount--;

            final byte[] head = mRemoveHead;
            if (mRemoveHeadOffset < head.length) {
                // Pass this as an IntegerRef to mRemoveHeadOffset.
                long delta = decodeUnsignedVarLong(head, this);
                if (delta > 0) {
                    mRemoveHeadFirstPageId = pageId + delta;
                    return pageId;
                }
                // Zero delta is a terminator.
            }

            oldHeadId = mRemoveHeadId;

            // Move to the next node in the list.
            long nextId = decodeLongBE(head, I_NEXT_NODE_ID);

            if (nextId == (mAggressive ? mAppendTailId : mAppendHeadId)) {
                // Cannot remove from the append list. Those pages are off limits.
                mRemoveHeadId = 0;
                mRemoveHeadOffset = 0;
                mRemoveHeadFirstPageId = 0;
                mRemoveStoppedId = nextId;
            } else {
                loadRemoveNode(nextId);
            }

            mRemoveNodeCount--;
        } finally {
            lock.unlock();
        }

        // Delete old head outside lock section to prevent deadlock with
        // commit. Lock acquisition order wouldn't match. Note that node is
        // deleted instead of used for next allocation. This ensures that no
        // important data is overwritten until after commit.
        mManager.deletePage(oldHeadId);

        return pageId;
    }

    // Caller must hold remove lock.
    private void loadRemoveNode(long id) throws IOException {
        if (mManager.isPageOutOfBounds(id)) {
            throw new CorruptDatabaseException("Invalid node id in free list: " + id);
        }
        byte[] head = mRemoveHead;
        mManager.pageArray().readPage(id, head);
        mRemoveHeadId = id;
        mRemoveHeadOffset = I_NODE_START;
        mRemoveHeadFirstPageId = decodeLongBE(head, I_FIRST_PAGE_ID);
    }

    /**
     * Append a page which has been deleted.
     *
     * @throws IllegalArgumentException if id is less than or equal to one
     */
    void append(long id) throws IOException {
        if (id <= 1) {
            throw new IllegalArgumentException("Page id: " + id);
        }

        final IdHeap appendHeap = mAppendHeap;

        mAppendLock.lock();
        try {
            appendHeap.add(id);
            mAppendPageCount++;
            if (!mDrainInProgress && appendHeap.shouldDrain()) {
                drainAppendHeap(appendHeap);
            }
            // If a drain is in progress, then append is called by allocPage
            // which is called by drainAppendHeap itself. The IdHeap has
            // padding for one more id, which gets drained when control returns
            // to the caller.
        } finally {
            mAppendLock.unlock();
        }
    }

    /**
     * Removes a page which was recently appended. To avoid deadlock, don't invoke with remove
     * lock held.
     *
     * @return 0 if none available
     */
    long tryUnappend() {
        mAppendLock.lock();
        try {
            final IdHeap appendHeap = mAppendHeap;
            if (mDrainInProgress && appendHeap.size() <= 1) {
                // Must leave at least one page, because drain will remove it.
                return 0;
            }
            long id = appendHeap.tryRemove();
            if (id != 0) {
                mAppendPageCount--;
            }
            return id;
        } finally {
            mAppendLock.unlock();
        }
    }

    // Caller must hold mAppendLock.
    private void drainAppendHeap(IdHeap appendHeap) throws IOException {
        if (mDrainInProgress) {
            throw new AssertionError();
        }

        mDrainInProgress = true;
        try {
            long newTailId = mManager.allocPage(mAllocMode);
            long firstPageId = appendHeap.remove();

            byte[] tailBuf = mAppendTail;
            encodeLongBE(tailBuf, I_NEXT_NODE_ID, newTailId);
            encodeLongBE(tailBuf, I_FIRST_PAGE_ID, firstPageId);

            int end = appendHeap.drain(firstPageId,
                                       tailBuf,
                                       I_NODE_START,
                                       tailBuf.length - I_NODE_START);

            // Clean out any cruft from previous usage and ensure delta terminator.
            Arrays.fill(tailBuf, end, tailBuf.length, (byte) 0);

            mManager.pageArray().writePage(mAppendTailId, tailBuf);

            mAppendNodeCount++;
            mAppendTailId = newTailId;
        } finally {
            mDrainInProgress = false;
        }
    }

    Lock appendLock() {
        return mAppendLock;
    }

    /**
     * Caller must hold append and remove locks.
     */
    void preCommit() throws IOException {
        final IdHeap appendHeap = mAppendHeap;
        while (appendHeap.size() > 0) {
            // A new mAppendTailId is assigned as a side-effect.
            drainAppendHeap(appendHeap);
        }
    }

    /**
     * Caller must hold append and remove locks and have called preCommit.
     */
    void commitStart(byte[] header, int offset) {
        encodeLongLE(header, offset + I_REMOVE_PAGE_COUNT, mRemovePageCount + mAppendPageCount);
        encodeLongLE(header, offset + I_REMOVE_NODE_COUNT, mRemoveNodeCount + mAppendNodeCount);

        if (mRemoveHeadId == 0 && mAppendPageCount > 0) {
            encodeLongLE(header, offset + I_REMOVE_HEAD_ID, mAppendHeadId);
            encodeIntLE (header, offset + I_REMOVE_HEAD_OFFSET, I_NODE_START);
            // First page is defined in node itself, and init method reads it.
            encodeLongLE(header, offset + I_REMOVE_HEAD_FIRST_PAGE_ID, 0);
        } else {
            encodeLongLE(header, offset + I_REMOVE_HEAD_ID, mRemoveHeadId);
            encodeIntLE (header, offset + I_REMOVE_HEAD_OFFSET, mRemoveHeadOffset);
            encodeLongLE(header, offset + I_REMOVE_HEAD_FIRST_PAGE_ID, mRemoveHeadFirstPageId);
        }

        // Post-commit, all appended pages are eligible to be removed.
        encodeLongLE(header, offset + I_APPEND_HEAD_ID, mAppendTailId);

        // Increase counts now, but not all pages are not available until after
        // commitEnd is called.
        mRemovePageCount += mAppendPageCount;
        mRemoveNodeCount += mAppendNodeCount;

        mAppendPageCount = 0;
        mAppendNodeCount = 0;
    }

    /**
     * Caller must hold remove lock.
     *
     * @param header header with contents filled in by commitStart
     */
    void commitEnd(byte[] header, int offset) throws IOException {
        long newAppendHeadId = decodeLongLE(header, offset + I_APPEND_HEAD_ID);

        if (mRemoveHeadId == 0 && mRemoveStoppedId != newAppendHeadId) {
            // Allow removing of previously appended pages.
            loadRemoveNode(mRemoveStoppedId);
            mRemoveStoppedId = 0;
        }

        mAppendHeadId = newAppendHeadId;
    }

    /**
     * Caller must hold append and remove locks.
     */
    void addTo(PageDb.Stats stats) {
        stats.freePages +=
            mRemovePageCount + mAppendPageCount +
            mRemoveNodeCount + mAppendNodeCount;
    }

    /**
     * Scans all pages in the queue and checks if it matches the given range, assuming no
     * duplicates exist.
     */
    boolean verifyPageRange(long startId, long endId) throws IOException {
        // Be extra paranoid and use a hash for duplicate detection.
        long expectedHash = 0;
        for (long i=startId; i<endId; i++) {
            // Addition is commutative. Pages will not be observed in order.
            expectedHash += scramble(i);
        }

        long hash = 0;
        long count = 0;

        long nodeId = mRemoveHeadId;

        if (nodeId != 0) {
            byte[] node = mRemoveHead.clone();
            long pageId = mRemoveHeadFirstPageId;
            IntegerRef.Value nodeOffsetRef = new IntegerRef.Value();
            nodeOffsetRef.value = mRemoveHeadOffset;

            while (true) {
                if (pageId < startId || pageId >= endId) {
                    // Out of bounds.
                    return false;
                }

                hash += scramble(pageId);
                count++;

                if (nodeOffsetRef.value < node.length) {
                    long delta = readUnsignedVarLong(node, nodeOffsetRef);
                    if (delta > 0) {
                        pageId += delta;
                        continue;
                    }
                }

                if (nodeId >= startId && nodeId < endId) {
                    // Count in-range queue nodes too.
                    hash += scramble(nodeId);
                    count++;
                }

                // Move to the next queue node.

                nodeId = readLongBE(node, I_NEXT_NODE_ID);
                if (nodeId == mAppendTailId) {
                    break;
                }

                mManager.pageArray().readPage(nodeId, node);
                pageId = readLongBE(node, I_FIRST_PAGE_ID);
                nodeOffsetRef.value = I_NODE_START;
            }
        }

        return hash == expectedHash && count == (endId - startId);
    }

    /**
     * Clears bits representing all removable pages in the queue. Caller must
     * hold remove lock.
     */
    int traceRemovablePages(BitSet pages) throws IOException {
        int count = 0;

        // Even though not removable, also clear append head. Otherwise, it
        // gives the impression that one page is missing, even after startup.
        long nodeId = mAppendHeadId;
        if (nodeId < mManager.pageArray().getPageCount()) {
            count++;
            clearPageBit(pages, nodeId);
        }

        nodeId = mRemoveHeadId;

        if (nodeId == 0) {
            return count;
        }

        byte[] node = mRemoveHead.clone();
        long pageId = mRemoveHeadFirstPageId;
        IntegerRef.Value nodeOffsetRef = new IntegerRef.Value();
        nodeOffsetRef.value = mRemoveHeadOffset;

        while (true) {
            /*
            if (mManager.isPageOutOfBounds(pageId)) {
                throw new CorruptDatabaseException("Invalid page id in free list: " + pageId);
            }
            */

            count++;
            clearPageBit(pages, pageId);

            if (nodeOffsetRef.value < node.length) {
                long delta = decodeUnsignedVarLong(node, nodeOffsetRef);
                if (delta > 0) {
                    pageId += delta;
                    continue;
                }
            }

            // Indicate free list node itself as free and move to the next node
            // in the free list.

            count++;
            clearPageBit(pages, nodeId);

<<<<<<< HEAD
            nodeId = readLongBE(node, I_NEXT_NODE_ID);
            if (nodeId == mAppendHeadId || nodeId == mAppendTailId) {
=======
            nodeId = decodeLongBE(node, I_NEXT_NODE_ID);
            if (nodeId == mAppendHeadId) {
>>>>>>> f13d5a35
                break;
            }

            mManager.pageArray().readPage(nodeId, node);
            pageId = decodeLongBE(node, I_FIRST_PAGE_ID);
            nodeOffsetRef.value = I_NODE_START;
        }

        return count;
    }

    private static void clearPageBit(BitSet pages, long pageId) throws CorruptDatabaseException {
        int index = (int) pageId;
        if (pages.get(index)) {
            pages.clear(index);
        } else if (index < pages.size()) {
            throw new CorruptDatabaseException("Doubly freed page: " + pageId);
        }
    }

    // Required by IntegerRef.
    @Override
    public int get() {
        return mRemoveHeadOffset;
    }

    // Required by IntegerRef.
    @Override
    public void set(int offset) {
        mRemoveHeadOffset = offset;
    }
}<|MERGE_RESOLUTION|>--- conflicted
+++ resolved
@@ -109,7 +109,7 @@
      * Returns true if a valid PageQueue instance is encoded in the header.
      */
     static boolean exists(byte[] header, int offset) {
-        return readLongLE(header, offset + I_REMOVE_HEAD_ID) != 0;
+        return decodeLongLE(header, offset + I_REMOVE_HEAD_ID) != 0;
     }
 
     /**
@@ -480,7 +480,7 @@
                 count++;
 
                 if (nodeOffsetRef.value < node.length) {
-                    long delta = readUnsignedVarLong(node, nodeOffsetRef);
+                    long delta = decodeUnsignedVarLong(node, nodeOffsetRef);
                     if (delta > 0) {
                         pageId += delta;
                         continue;
@@ -495,13 +495,13 @@
 
                 // Move to the next queue node.
 
-                nodeId = readLongBE(node, I_NEXT_NODE_ID);
+                nodeId = decodeLongBE(node, I_NEXT_NODE_ID);
                 if (nodeId == mAppendTailId) {
                     break;
                 }
 
                 mManager.pageArray().readPage(nodeId, node);
-                pageId = readLongBE(node, I_FIRST_PAGE_ID);
+                pageId = decodeLongBE(node, I_FIRST_PAGE_ID);
                 nodeOffsetRef.value = I_NODE_START;
             }
         }
@@ -559,13 +559,8 @@
             count++;
             clearPageBit(pages, nodeId);
 
-<<<<<<< HEAD
-            nodeId = readLongBE(node, I_NEXT_NODE_ID);
+            nodeId = decodeLongBE(node, I_NEXT_NODE_ID);
             if (nodeId == mAppendHeadId || nodeId == mAppendTailId) {
-=======
-            nodeId = decodeLongBE(node, I_NEXT_NODE_ID);
-            if (nodeId == mAppendHeadId) {
->>>>>>> f13d5a35
                 break;
             }
 
