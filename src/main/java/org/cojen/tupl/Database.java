/*
 *  Copyright 2011-2013 Brian S O'Neill
 *
 *  Licensed under the Apache License, Version 2.0 (the "License");
 *  you may not use this file except in compliance with the License.
 *  You may obtain a copy of the License at
 *
 *      http://www.apache.org/licenses/LICENSE-2.0
 *
 *  Unless required by applicable law or agreed to in writing, software
 *  distributed under the License is distributed on an "AS IS" BASIS,
 *  WITHOUT WARRANTIES OR CONDITIONS OF ANY KIND, either express or implied.
 *  See the License for the specific language governing permissions and
 *  limitations under the License.
 */

package org.cojen.tupl;

import java.io.BufferedWriter;
import java.io.File;
import java.io.FileOutputStream;
import java.io.InputStream;
import java.io.InterruptedIOException;
import java.io.IOException;
import java.io.OutputStreamWriter;
import java.io.Serializable;
import java.io.Writer;

import java.lang.ref.Reference;
import java.lang.ref.ReferenceQueue;

import java.math.BigInteger;

import java.util.ArrayList;
import java.util.Arrays;
import java.util.Collections;
import java.util.EnumSet;
import java.util.List;
import java.util.Map;
import java.util.TreeMap;
import java.util.Set;

import java.util.concurrent.TimeUnit;

import java.util.concurrent.atomic.AtomicReferenceFieldUpdater;

import java.util.concurrent.locks.Lock;

import static java.lang.System.arraycopy;

import static java.util.Arrays.fill;

import static org.cojen.tupl.Node.*;
import static org.cojen.tupl.Utils.*;

/**
 * Main database class, containing a collection of transactional indexes. Call
 * {@link #open open} to obtain a Database instance. Examples:
 *
 * <p>Open a non-durable database, limited to a max size of 100MB:
 *
 * <pre>
 * DatabaseConfig config = new DatabaseConfig().maxCacheSize(100_000_000);
 * Database db = Database.open(config);
 * </pre>
 *
 * <p>Open a regular database, setting the minimum cache size to ensure enough
 * memory is initially available. A weak {@link DurabilityMode durability mode}
 * offers the best transactional commit performance.
 *
 * <pre>
 * DatabaseConfig config = new DatabaseConfig()
 *    .baseFilePath("/var/lib/tupl")
 *    .minCacheSize(100_000_000)
 *    .durabilityMode(DurabilityMode.NO_FLUSH);
 *
 * Database db = Database.open(config);
 * </pre>
 *
 * <p>The following files are created by the above example:
 *
 * <ul>
 * <li><code>/var/lib/tupl.db</code> &ndash; primary data file
 * <li><code>/var/lib/tupl.info</code> &ndash; text file describing the database configuration
 * <li><code>/var/lib/tupl.lock</code> &ndash; lock file to ensure that at most one process can have the database open
 * <li><code>/var/lib/tupl.redo.0</code> &ndash; first transaction redo log file
 * </ul>
 *
 * <p>New redo log files are created by {@link #checkpoint checkpoints}, which
 * also delete the old files. When {@link #beginSnapshot snapshots} are in
 * progress, one or more numbered temporary files are created. For example:
 * <code>/var/lib/tupl.temp.123</code>.
 *
 * @author Brian S O'Neill
 * @see DatabaseConfig
 */
public final class Database extends CauseCloseable {
    private static final int DEFAULT_CACHED_NODES = 1000;
    // +2 for registry and key map root nodes, +1 for one user index, and +2
    // for usage list to function correctly. It always assumes that the least
    // recently used node points to a valid, more recently used node.
    private static final int MIN_CACHED_NODES = 5;

    // Approximate byte overhead per node. Influenced by many factors,
    // including pointer size and child node references. This estimate assumes
    // 32-bit pointers.
    private static final int NODE_OVERHEAD = 100;

    private static int nodeCountFromBytes(long bytes, int pageSize) {
        if (bytes <= 0) {
            return 0;
        }
        pageSize += NODE_OVERHEAD;
        bytes += pageSize - 1;
        if (bytes <= 0) {
            // Overflow.
            return Integer.MAX_VALUE;
        }
        long count = bytes / pageSize;
        return count <= Integer.MAX_VALUE ? (int) count : Integer.MAX_VALUE;
    }

    private static long byteCountFromNodes(int nodes, int pageSize) {
        return nodes * (long) (pageSize + NODE_OVERHEAD);
    }

    private static final int ENCODING_VERSION = 20130112;

    private static final int I_ENCODING_VERSION        = 0;
    private static final int I_ROOT_PAGE_ID            = I_ENCODING_VERSION + 4;
    private static final int I_MASTER_UNDO_LOG_PAGE_ID = I_ROOT_PAGE_ID + 8;
    private static final int I_TRANSACTION_ID          = I_MASTER_UNDO_LOG_PAGE_ID + 8;
    private static final int I_CHECKPOINT_NUMBER       = I_TRANSACTION_ID + 8;
    private static final int I_REDO_TXN_ID             = I_CHECKPOINT_NUMBER + 8;
    private static final int I_REDO_POSITION           = I_REDO_TXN_ID + 8;
    private static final int HEADER_SIZE               = I_REDO_POSITION + 8;

    private static final int DEFAULT_PAGE_SIZE = 4096;
    private static final int MINIMUM_PAGE_SIZE = 512;
    private static final int MAXIMUM_PAGE_SIZE = 65536;

    private static final int OPEN_REGULAR = 0, OPEN_DESTROY = 1, OPEN_TEMP = 2;

    final EventListener mEventListener;

    private final LockedFile mLockFile;

    final DurabilityMode mDurabilityMode;
    final long mDefaultLockTimeoutNanos;
    final LockManager mLockManager;
    final RedoWriter mRedoWriter;
    final PageDb mPageDb;
    final int mPageSize;

    private final BufferPool mSpareBufferPool;

    private final Latch mUsageLatch;
    private int mMaxNodeCount;
    private int mNodeCount;
    private Node mMostRecentlyUsed;
    private Node mLeastRecentlyUsed;

    private final Lock mSharedCommitLock;

    // Is either CACHED_DIRTY_0 or CACHED_DIRTY_1. Access is guarded by commit lock.
    private byte mCommitState;

    // Is false for empty databases which have never checkpointed.
    private volatile boolean mHasCheckpointed = true;

    // Typically opposite of mCommitState, or negative if checkpoint is not in
    // progress. Indicates which nodes are being flushed by the checkpoint.
    private volatile int mCheckpointFlushState = CHECKPOINT_NOT_FLUSHING;

    private static final int CHECKPOINT_FLUSH_PREPARE = -2, CHECKPOINT_NOT_FLUSHING = -1;

    // The root tree, which maps tree ids to other tree root node ids.
    private final Tree mRegistry;

    static final byte KEY_TYPE_INDEX_NAME   = 0; // prefix for name to id mapping
    static final byte KEY_TYPE_INDEX_ID     = 1; // prefix for id to name mapping
    static final byte KEY_TYPE_TREE_ID_MASK = 2; // full key for random tree id mask
    static final byte KEY_TYPE_NEXT_TREE_ID = 3; // full key for tree id sequence

    // Various mappings, defined by KEY_TYPE_ fields.
    private final Tree mRegistryKeyMap;

    private final Latch mOpenTreesLatch;
    // Maps tree names to open trees.
    private final Map<byte[], TreeRef> mOpenTrees;
    private final LHashTable.Obj<TreeRef> mOpenTreesById;
    private final ReferenceQueue<Tree> mOpenTreesRefQueue;

    private final PageAllocator mAllocator;

    final FragmentCache mFragmentCache;
    final int mMaxFragmentedEntrySize;

    // Fragmented values which are transactionally deleted go here.
    private volatile FragmentedTrash mFragmentedTrash;

    private final Object mTxnIdLock = new Object();
    // The following fields are guarded by mTxnIdLock.
    private long mTxnId;
    private UndoLog mTopUndoLog;
    private int mUndoLogCount;

    private final Object mCheckpointLock = new Object();

    private long mLastCheckpointNanos;

    private volatile Checkpointer mCheckpointer;

    private final TempFileManager mTempFileManager;

    volatile boolean mClosed;
    volatile Throwable mClosedCause;

    private static final AtomicReferenceFieldUpdater<Database, Throwable> cClosedCauseUpdater =
        AtomicReferenceFieldUpdater.newUpdater(Database.class, Throwable.class, "mClosedCause");

    /**
     * Open a database, creating it if necessary.
     */
    public static Database open(DatabaseConfig config) throws IOException {
        config = config.clone();
        Database db = new Database(config, OPEN_REGULAR);
        db.finishInit(config);
        return db;
    }

    /**
     * Delete the contents of an existing database, and replace it with an
     * empty one. When using a raw block device for the data file, this method
     * must be used to format it.
     */
    public static Database destroy(DatabaseConfig config) throws IOException {
        config = config.clone();
        if (config.mReadOnly) {
            throw new IllegalArgumentException("Cannot destroy read-only database");
        }
        Database db = new Database(config, OPEN_DESTROY);
        db.finishInit(config);
        return db;
    }

    /**
     * @param config base file is set as a side-effect
     */
    static Tree openTemp(TempFileManager tfm, DatabaseConfig config) throws IOException {
        File file = tfm.createTempFile();
        config.baseFile(file);
        config.dataFile(file);
        config.createFilePath(false);
        config.durabilityMode(DurabilityMode.NO_FLUSH);
        Database db = new Database(config, OPEN_TEMP);
        tfm.register(file, db);
        db.mCheckpointer = new Checkpointer(db, config);
        db.mCheckpointer.start();
        return db.mRegistry;
    }

    /**
     * @param config unshared config
     */
    private Database(DatabaseConfig config, int openMode) throws IOException {
        config.mEventListener = mEventListener = SafeEventListener.makeSafe(config.mEventListener);

        final File baseFile = config.mBaseFile;
        final File[] dataFiles = config.dataFiles();

        int pageSize = config.mPageSize;
        if (pageSize <= 0) {
            config.pageSize(pageSize = DEFAULT_PAGE_SIZE);
        } else if (pageSize < MINIMUM_PAGE_SIZE) {
            throw new IllegalArgumentException
                ("Page size is too small: " + pageSize + " < " + MINIMUM_PAGE_SIZE);
        } else if (pageSize > MAXIMUM_PAGE_SIZE) {
            throw new IllegalArgumentException
                ("Page size is too large: " + pageSize + " > " + MAXIMUM_PAGE_SIZE);
        }

        int minCache, maxCache;
        cacheSize: {
            long minCachedBytes = Math.max(0, config.mMinCachedBytes);
            long maxCachedBytes = Math.max(0, config.mMaxCachedBytes);

            if (maxCachedBytes == 0) {
                maxCachedBytes = minCachedBytes;
                if (maxCachedBytes == 0) {
                    minCache = maxCache = DEFAULT_CACHED_NODES;
                    break cacheSize;
                }
            }

            if (minCachedBytes > maxCachedBytes) {
                throw new IllegalArgumentException
                    ("Minimum cache size exceeds maximum: " +
                     minCachedBytes + " > " + maxCachedBytes);
            }

            minCache = nodeCountFromBytes(minCachedBytes, pageSize);
            maxCache = nodeCountFromBytes(maxCachedBytes, pageSize);

            minCache = Math.max(MIN_CACHED_NODES, minCache);
            maxCache = Math.max(MIN_CACHED_NODES, maxCache);
        }

        // Update config such that info file is correct.
        config.mMinCachedBytes = byteCountFromNodes(minCache, pageSize);
        config.mMaxCachedBytes = byteCountFromNodes(maxCache, pageSize);

        mUsageLatch = new Latch();
        mMaxNodeCount = maxCache;

        mDurabilityMode = config.mDurabilityMode;
        mDefaultLockTimeoutNanos = config.mLockTimeoutNanos;
        mLockManager = new LockManager(mDefaultLockTimeoutNanos);

        if (baseFile != null && !config.mReadOnly && config.mMkdirs) {
            baseFile.getParentFile().mkdirs();
            for (File f : dataFiles) {
                f.getParentFile().mkdirs();
            }
        }

        try {
            // Create lock file and write info file of properties.
            if (baseFile == null || openMode == OPEN_TEMP) {
                mLockFile = null;
            } else {
                mLockFile = new LockedFile
                    (new File(baseFile.getPath() + ".lock"), config.mReadOnly);
                if (!config.mReadOnly) {
                    File infoFile = new File(baseFile.getPath() + ".info");
                    Writer w = new BufferedWriter
                        (new OutputStreamWriter(new FileOutputStream(infoFile), "UTF-8"));
                    try {
                        config.writeInfo(w);
                    } finally {
                        w.close();
                    }
                }
            }

            EnumSet<OpenOption> options = config.createOpenOptions();
            if (baseFile != null && openMode == OPEN_DESTROY) {
                // Delete old redo log files.
                deleteNumberedFiles(baseFile, ".redo.");
            }

            if (dataFiles == null) {
                mPageDb = new NonPageDb(pageSize);
            } else {
                mPageDb = new DurablePageDb
                    (pageSize, dataFiles, options, config.mCrypto, openMode == OPEN_DESTROY);
            }

            // Actual page size might differ from configured size.
            mPageSize = mPageDb.pageSize();

            mSharedCommitLock = mPageDb.sharedCommitLock();

            // Pre-allocate nodes. They are automatically added to the usage
            // list, and so nothing special needs to be done to allow them to
            // get used. Since the initial state is clean, evicting these
            // nodes does nothing.

            long cacheInitStart = 0;
            if (mEventListener != null) {
                mEventListener.notify(EventType.CACHE_INIT_BEGIN,
                                      "Initializing %1$d cached nodes", minCache);
                cacheInitStart = System.nanoTime();
            }

            try {
                for (int i=minCache; --i>=0; ) {
                    allocLatchedNode(true).releaseExclusive();
                }
            } catch (OutOfMemoryError e) {
                mMostRecentlyUsed = null;
                mLeastRecentlyUsed = null;

                throw new OutOfMemoryError
                    ("Unable to allocate the minimum required number of cached nodes: " +
                     minCache + " (" + (minCache * (pageSize + NODE_OVERHEAD)) + " bytes)");
            }

            if (mEventListener != null) {
                double duration = (System.nanoTime() - cacheInitStart) / 1000000000.0;
                mEventListener.notify(EventType.CACHE_INIT_COMPLETE,
                                      "Cache initialization completed in %1$1.3f seconds",
                                      duration, TimeUnit.SECONDS);
            }

            int spareBufferCount = Runtime.getRuntime().availableProcessors();
            mSpareBufferPool = new BufferPool(mPageSize, spareBufferCount);

            mSharedCommitLock.lock();
            try {
                mCommitState = CACHED_DIRTY_0;
            } finally {
                mSharedCommitLock.unlock();
            }

            byte[] header = new byte[HEADER_SIZE];
            mPageDb.readExtraCommitData(header);

            mRegistry = new Tree(this, Tree.REGISTRY_ID, null, null, loadRegistryRoot(header));

            mOpenTreesLatch = new Latch();
            if (openMode == OPEN_TEMP) {
                mOpenTrees = Collections.emptyMap();
                mOpenTreesById = new LHashTable.Obj<TreeRef>(0);
                mOpenTreesRefQueue = null;
            } else {
                mOpenTrees = new TreeMap<byte[], TreeRef>(KeyComparator.THE);
                mOpenTreesById = new LHashTable.Obj<TreeRef>(16);
                mOpenTreesRefQueue = new ReferenceQueue<Tree>();
            }

            synchronized (mTxnIdLock) {
                mTxnId = readLongLE(header, I_TRANSACTION_ID);
            }

            long redoNum = readLongLE(header, I_CHECKPOINT_NUMBER);
            long redoPos = readLongLE(header, I_REDO_POSITION);
            long redoTxnId = readLongLE(header, I_REDO_TXN_ID);

            if (openMode == OPEN_TEMP) {
                mRegistryKeyMap = null;
            } else {
                mRegistryKeyMap = openInternalTree(Tree.REGISTRY_KEY_MAP_ID, true);
            }

            mAllocator = new PageAllocator(mPageDb);

            if (baseFile == null) {
                // Non-durable database never evicts anything.
                mFragmentCache = new FragmentMap();
            } else {
                // Regular database evicts automatically.
                mFragmentCache = new FragmentCache(this, mMaxNodeCount);
            }

            if (openMode != OPEN_TEMP) {
                Tree tree = openInternalTree(Tree.FRAGMENTED_TRASH_ID, false);
                if (tree != null) {
                    mFragmentedTrash = new FragmentedTrash(tree);
                }
            }

            // Limit maximum fragmented entry size to guarantee that 2 entries
            // fit. Each also requires 2 bytes for pointer and up to 3 bytes
            // for value length field.
            mMaxFragmentedEntrySize = (pageSize - Node.TN_HEADER_SIZE - (2 + 3 + 2 + 3)) >> 1;

            long recoveryStart = 0;
            if (baseFile == null || openMode == OPEN_TEMP) {
                mRedoWriter = null;
            } else {
                // Perform recovery by examining redo and undo logs.

                if (mEventListener != null) {
                    mEventListener.notify(EventType.RECOVERY_BEGIN, "Database recovery begin");
                    recoveryStart = System.nanoTime();
                }

                LHashTable.Obj<Transaction> txns = new LHashTable.Obj<Transaction>(16);
                {
                    long masterNodeId = readLongLE(header, I_MASTER_UNDO_LOG_PAGE_ID);
                    if (masterNodeId != 0) {
                        if (mEventListener != null) {
                            mEventListener.notify
                                (EventType.RECOVERY_LOAD_UNDO_LOGS, "Loading undo logs");
                        }
                        UndoLog.recoverMasterUndoLog(this, masterNodeId)
                            .recoverTransactions(txns, LockMode.UPGRADABLE_READ, 0);
                    }
                }

                ReplicationManager rm = config.mReplManager;
                if (rm != null) {
                    rm.start(redoPos);
                    ReplRedoEngine engine = new ReplRedoEngine
                        (rm, config.mMaxReplicaThreads, this, txns);
                    mRedoWriter = engine.initWriter(redoNum);

                    // Cannot start recovery until constructor is finished and final field
                    // values are visible to other threads. Pass the state to the caller
                    // through the config object.
                    config.mReplRecoveryStartNanos = recoveryStart;
                    config.mReplInitialTxnId = redoTxnId;
                } else {
                    long logId = redoNum;

                    // Make sure old redo logs are deleted. Process might have exited
                    // before last checkpoint could delete them.
                    for (int i=1; i<=2; i++) {
                        RedoLog.deleteOldFile(config.mBaseFile, logId - i);
                    }

                    RedoLogApplier applier = new RedoLogApplier(this, txns);
                    RedoLog replayLog = new RedoLog(config, logId, redoPos);

                    // As a side-effect, log id is set one higher than last file scanned.
                    Set<File> redoFiles = replayLog.replay
                        (applier, mEventListener, EventType.RECOVERY_APPLY_REDO_LOG,
                         "Applying redo log: %1$d");

                    boolean doCheckpoint = !redoFiles.isEmpty();

                    // Avoid re-using transaction ids used by recovery.
                    redoTxnId = applier.mHighestTxnId;
                    if (redoTxnId != 0) {
                        synchronized (mTxnIdLock) {
                            // Subtract for modulo comparison.
                            if (mTxnId == 0 || (redoTxnId - mTxnId) > 0) {
                                mTxnId = redoTxnId;
                            }
                        }
                    }

                    if (txns.size() > 0) {
                        // Rollback or truncate all remaining transactions. They were never
                        // explicitly rolled back, or they were committed but not cleaned up.

                        if (mEventListener != null) {
                            mEventListener.notify
                                (EventType.RECOVERY_PROCESS_REMAINING,
                                 "Processing remaining transactions");
                        }

                        txns.traverse(new LHashTable.Visitor
                                      <LHashTable.ObjEntry<Transaction>, IOException>()
                        {
                            public boolean visit(LHashTable.ObjEntry<Transaction> entry)
                                throws IOException
                            {
                                entry.value.recoveryCleanup();
                                return false;
                            }
                        });

                        doCheckpoint = true;
                    }

                    // New redo logs begin with identifiers one higher than last scanned.
                    mRedoWriter = new RedoLog(config, replayLog);

                    if (doCheckpoint) {
                        checkpoint(true, 0, 0);
                        // Only cleanup after successful checkpoint.
                        for (File file : redoFiles) {
                            file.delete();
                        }
                    }

                    // Delete lingering fragmented values after undo logs have been processed,
                    // ensuring deletes were committed.
                    emptyAllFragmentedTrash(true);

                    recoveryComplete(recoveryStart);
                }
            }

            if (baseFile == null || openMode == OPEN_TEMP) {
                mTempFileManager = null;
            } else {
                mTempFileManager = new TempFileManager(baseFile);
            }
        } catch (Throwable e) {
            closeQuietly(null, this, e);
            throw rethrow(e);
        }
    }

    /**
     * Post construction, allow additional threads access to the database.
     */
    private void finishInit(DatabaseConfig config) throws IOException {
        if (mRedoWriter == null && mTempFileManager == null) {
            // Nothing is durable and nothing to ever clean up 
            return;
        }

        Checkpointer c = new Checkpointer(this, config);
        mCheckpointer = c;

        // Register objects to automatically shutdown.
        c.register(mRedoWriter);
        c.register(mTempFileManager);

        if (mRedoWriter instanceof ReplRedoWriter) {
            // Start replication and recovery.
            ReplRedoWriter writer = (ReplRedoWriter) mRedoWriter;
            try {
                // Pass the original listener, in case it has been specialized.
                writer.recover(config.mReplInitialTxnId, config.mEventListener);
            } catch (Throwable e) {
                closeQuietly(null, this, e);
                throw rethrow(e);
            }
            checkpoint();
            recoveryComplete(config.mReplRecoveryStartNanos);
        }

        c.start();
    }

    private void recoveryComplete(long recoveryStart) {
        if (mRedoWriter != null && mEventListener != null) {
            double duration = (System.nanoTime() - recoveryStart) / 1000000000.0;
            mEventListener.notify(EventType.RECOVERY_COMPLETE,
                                  "Recovery completed in %1$1.3f seconds",
                                  duration, TimeUnit.SECONDS);
        }
    }

    /*
    void trace() throws IOException {
        int[] inBuckets = new int[16];
        int[] leafBuckets = new int[16];

        java.util.BitSet pages = mPageDb.tracePages();
        mRegistry.mRoot.tracePages(this, pages, inBuckets, leafBuckets);
        mRegistryKeyMap.mRoot.tracePages(this, pages, inBuckets, leafBuckets);

        Cursor all = allIndexes();
        for (all.first(); all.key() != null; all.next()) {
            Index ix = indexById(all.value());
            System.out.println(ix.getNameString());

            Cursor c = ix.newCursor(Transaction.BOGUS);
            c.first();
            System.out.println("height: " + ((TreeCursor) c).height());
            c.reset();

            ((Tree) ix).mRoot.tracePages(this, pages, inBuckets, leafBuckets);
            System.out.println("unaccounted: " + pages.cardinality());
            System.out.println("internal avail: " + Arrays.toString(inBuckets));
            System.out.println("leaf avail: " + Arrays.toString(leafBuckets));
        }
        all.reset();

        System.out.println("unaccounted: " + pages.cardinality());
        System.out.println(pages);
    }
    */

    /**
     * Returns the given named index, returning null if not found.
     *
     * @return shared Index instance; null if not found
     */
    public Index findIndex(byte[] name) throws IOException {
        return openIndex(name.clone(), false);
    }

    /**
     * Returns the given named index, returning null if not found. Name is UTF-8
     * encoded.
     *
     * @return shared Index instance; null if not found
     */
    public Index findIndex(String name) throws IOException {
        return openIndex(name.getBytes("UTF-8"), false);
    }

    /**
     * Returns the given named index, creating it if necessary.
     *
     * @return shared Index instance
     */
    public Index openIndex(byte[] name) throws IOException {
        return openIndex(name.clone(), true);
    }

    /**
     * Returns the given named index, creating it if necessary. Name is UTF-8
     * encoded.
     *
     * @return shared Index instance
     */
    public Index openIndex(String name) throws IOException {
        return openIndex(name.getBytes("UTF-8"), true);
    }

    /**
     * Returns an index by its identifier, returning null if not found.
     *
     * @throws IllegalArgumentException if id is reserved
     */
    public Index indexById(long id) throws IOException {
        if (Tree.isInternal(id)) {
            throw new IllegalArgumentException("Invalid id: " + id);
        }

        Index index;

        final Lock commitLock = sharedCommitLock();
        commitLock.lock();
        try {
            if ((index = lookupIndexById(id)) != null) {
                return index;
            }

            byte[] idKey = new byte[9];
            idKey[0] = KEY_TYPE_INDEX_ID;
            writeLongBE(idKey, 1, id);

            byte[] name = mRegistryKeyMap.load(null, idKey);

            if (name == null) {
                return null;
            }

            index = openIndex(name, false);
        } catch (Throwable e) {
            if (e instanceof DatabaseException && ((DatabaseException) e).isRecoverable()) {
                throw (DatabaseException) e;
            }
            throw closeOnFailure(this, e);
        } finally {
            commitLock.unlock();
        }

        if (index == null) {
            // Registry needs to be repaired to fix this.
            throw new DatabaseException("Unable to find index in registry");
        }

        return index;
    }

    /**
     * @return null if index is not open
     */
    private Tree lookupIndexById(long id) {
        mOpenTreesLatch.acquireShared();
        try {
            LHashTable.ObjEntry<TreeRef> entry = mOpenTreesById.get(id);
            return entry == null ? null : entry.value.get();
        } finally {
            mOpenTreesLatch.releaseShared();
        }
    }

    /**
     * Returns an index by its identifier, returning null if not found.
     *
     * @param id big-endian encoded long integer
     * @throws IllegalArgumentException if id is malformed or reserved
     */
    public Index indexById(byte[] id) throws IOException {
        if (id.length != 8) {
            throw new IllegalArgumentException("Expected an 8 byte identifier: " + id.length);
        }
        return indexById(readLongBE(id, 0));
    }

    /**
     * Allows access to internal indexes which can use the redo log.
     */
    Index anyIndexById(long id) throws IOException {
        if (id == Tree.REGISTRY_KEY_MAP_ID) {
            return mRegistryKeyMap;
        } else if (id == Tree.FRAGMENTED_TRASH_ID) {
            return fragmentedTrash().mTrash;
        }
        return indexById(id);
    }

    /**
     * Returns a Cursor which maps all available index names to
     * identifiers. Identifiers are long integers, big-endian encoded.
     * Attempting to store anything into the Cursor causes an {@link
     * UnmodifiableViewException} to be thrown.
     */
    public Cursor allIndexes() throws IOException {
        return new IndexesCursor(mRegistryKeyMap.newCursor(null));
    }

    /**
     * Returns a new Transaction with the {@link DatabaseConfig#durabilityMode default}
     * durability mode.
     */
    public Transaction newTransaction() {
        return doNewTransaction(mDurabilityMode);
    }

    /**
     * Returns a new Transaction with the given durability mode. If null, the
     * {@link DatabaseConfig#durabilityMode default} is used.
     */
    public Transaction newTransaction(DurabilityMode durabilityMode) {
        return doNewTransaction(durabilityMode == null ? mDurabilityMode : durabilityMode);
    }

    private Transaction doNewTransaction(DurabilityMode durabilityMode) {
        return new Transaction
            (this, durabilityMode, LockMode.UPGRADABLE_READ, mDefaultLockTimeoutNanos);
    }

    /**
     * Convenience method which returns a transaction intended for locking. Caller can make
     * modifications only if commit lock is held.
     */
    Transaction newLockTransaction() {
        return new Transaction(this, DurabilityMode.NO_REDO, LockMode.UPGRADABLE_READ, -1);
    }

    /**
     * Caller must hold commit lock. This ensures that highest transaction id
     * is persisted correctly by checkpoint.
     */
    void register(UndoLog undo) {
        synchronized (mTxnIdLock) {
            UndoLog top = mTopUndoLog;
            if (top != null) {
                undo.mPrev = top;
                top.mNext = undo;
            }
            mTopUndoLog = undo;
            mUndoLogCount++;
        }
    }

    /**
     * Caller must hold commit lock. This ensures that highest transaction id
     * is persisted correctly by checkpoint.
     *
     * @return non-zero transaction id
     */
    long nextTransactionId() throws IOException {
        RedoWriter redo = mRedoWriter;
        if (redo != null) {
            // Replicas cannot create loggable transactions.
            redo.opWriteCheck();
        }

        long txnId;
        do {
            synchronized (mTxnIdLock) {
                txnId = ++mTxnId;
            }
        } while (txnId == 0);

        return txnId;
    }

    /**
     * Called only by UndoLog.
     */
    void unregister(UndoLog log) {
        synchronized (mTxnIdLock) {
            UndoLog prev = log.mPrev;
            UndoLog next = log.mNext;
            if (prev != null) {
                prev.mNext = next;
                log.mPrev = null;
            }
            if (next != null) {
                next.mPrev = prev;
                log.mNext = null;
            } else if (log == mTopUndoLog) {
                mTopUndoLog = prev;
            }
            mUndoLogCount--;
        }
    }

    /**
     * Preallocates pages for immediate use. The actual amount allocated
     * varies, depending on the amount of free pages already available.
     *
     * @return actual amount allocated
     */
    public long preallocate(long bytes) throws IOException {
        if (!mClosed && mPageDb instanceof DurablePageDb) {
            int pageSize = mPageSize;
            long pageCount = (bytes + pageSize - 1) / pageSize;
            if (pageCount > 0) {
                pageCount = mPageDb.allocatePages(pageCount);
                if (pageCount > 0) {
                    try {
                        checkpoint(true, 0, 0);
                    } catch (Throwable e) {
                        closeQuietly(null, this, e);
                        throw rethrow(e);
                    }
                }
                return pageCount * pageSize;
            }
        }
        return 0;
    }

    /**
     * Support for capturing a snapshot (hot backup) of the database, while
     * still allowing concurrent modifications. The snapshot contains all data
     * up to the last checkpoint. Call the {@link #checkpoint checkpoint}
     * method immediately before to ensure that an up-to-date snapshot is
     * captured.
     *
     * <p>To restore from a snapshot, store it in the primary data file, which
     * is the base file with a ".db" extension. Make sure no redo log files
     * exist and then open the database. Alternatively, call {@link
     * #restoreFromSnapshot restoreFromSnapshot}, which also supports restoring
     * into separate data files.
     *
     * <p>During the snapshot, temporary files are created to hold pre-modified
     * copies of pages. If the snapshot destination stream blocks for too long,
     * these files keep growing. File growth rate increases too if the database
     * is being heavily modified. In the worst case, the temporary files can
     * become larger than the primary database files.
     *
     * @return a snapshot control object, which must be closed when no longer needed
     */
    public Snapshot beginSnapshot() throws IOException {
        if (!(mPageDb instanceof DurablePageDb)) {
            throw new UnsupportedOperationException("Snapshot only allowed for durable databases");
        }
        checkClosed();
        DurablePageDb pageDb = (DurablePageDb) mPageDb;
        return pageDb.beginSnapshot(mTempFileManager);
    }

    /**
     * Restore from a {@link #beginSnapshot snapshot}, into the data files
     * defined by the given configuration.
     *
     * @param in snapshot source; does not require extra buffering; auto-closed
     */
    public static Database restoreFromSnapshot(DatabaseConfig config, InputStream in)
        throws IOException
    {
        File[] dataFiles = config.dataFiles();
        if (dataFiles == null) {
            throw new UnsupportedOperationException("Restore only allowed for durable databases");
        }
        if (!config.mReadOnly && config.mMkdirs) {
            for (File f : dataFiles) {
                f.getParentFile().mkdirs();
            }
        }
        EnumSet<OpenOption> options = config.createOpenOptions();
        // Delete old redo log files.
        deleteNumberedFiles(config.mBaseFile, ".redo.");
        DurablePageDb.restoreFromSnapshot
            (config.mPageSize, dataFiles, options, config.mCrypto, in).close();
        return Database.open(config);
    }

    /**
     * Returns an immutable copy of database statistics.
     */
    public Stats stats() {
        Stats stats = new Stats();

        stats.mPageSize = mPageSize;

        mSharedCommitLock.lock();
        try {
            long cursorCount = 0;
            mOpenTreesLatch.acquireShared();
            try {
                stats.mOpenIndexes = mOpenTrees.size();
                for (TreeRef treeRef : mOpenTrees.values()) {
                    Tree tree = treeRef.get();
                    if (tree != null) {
                        cursorCount += tree.mRoot.countCursors(); 
                    }
                }
            } finally {
                mOpenTreesLatch.releaseShared();
            }

            stats.mCursorCount = cursorCount;

            PageDb.Stats pstats = mPageDb.stats();
            stats.mFreePages = pstats.freePages;
            stats.mTotalPages = pstats.totalPages;

            stats.mLockCount = mLockManager.numLocksHeld();

            synchronized (mTxnIdLock) {
                stats.mTxnCount = mUndoLogCount;
                stats.mTxnsCreated = mTxnId;
            }
        } finally {
            mSharedCommitLock.unlock();
        }

        return stats;
    }

    /**
     * Immutable copy of database {@link Database#stats statistics}.
     */
    public static class Stats implements Serializable {
        private static final long serialVersionUID = 2L;

        int mPageSize;
        long mFreePages;
        long mTotalPages;
        int mOpenIndexes;
        long mLockCount;
        long mCursorCount;
        long mTxnCount;
        long mTxnsCreated;

        Stats() {
        }

        /**
         * Returns the allocation page size.
         */
        public int pageSize() {
            return mPageSize;
        }

        /**
         * Returns the amount of unused pages in the database.
         */
        public long freePages() {
            return mFreePages;
        }

        /**
         * Returns the total amount of pages in the database.
         */
        public long totalPages() {
            return mTotalPages;
        }

        /**
         * Returns the amount of indexes currently open.
         */
        public int openIndexes() {
            return mOpenIndexes;
        }

        /**
         * Returns the amount of locks currently allocated. Locks are created
         * as transactions access or modify records, and they are destroyed
         * when transactions exit or reset. An accumulation of locks can
         * indicate that transactions are not being reset properly.
         */
        public long lockCount() {
            return mLockCount;
        }

        /**
         * Returns the amount of cursors which are in a non-reset state. An
         * accumulation of cursors can indicate that cursors are not being
         * reset properly.
         */
        public long cursorCount() {
            return mCursorCount;
        }

        /**
         * Returns the amount of transactions which are in a non-reset
         * state. An accumulation of transactions can indicate that
         * transactions are not being reset properly.
         */
        public long transactionCount() {
            return mTxnCount;
        }

        /**
         * Returns the total amount of transactions explicitly created over the
         * life of the database.
         */
        public long transactionsCreated() {
            return mTxnsCreated;
        }

        @Override
        public String toString() {
            return "Database.Stats {pageSize=" + mPageSize
                + ", freePages=" + mFreePages
                + ", totalPages=" + mTotalPages
                + ", openIndexes=" + mOpenIndexes
                + ", lockCount=" + mLockCount
                + ", cursorCount=" + mCursorCount
                + ", transactionCount=" + mTxnCount
                + ", transactionsCreated=" + mTxnsCreated
                + '}';
        }
    }

    /**
     * Flushes, but does not sync, all non-flushed transactions. Transactions
     * committed with {@link DurabilityMode#NO_FLUSH no-flush} effectively
     * become {@link DurabilityMode#NO_SYNC no-sync} durable.
     */
    public void flush() throws IOException {
        if (!mClosed && mRedoWriter != null) {
            mRedoWriter.flush();
        }
    }

    /**
     * Persists all non-flushed and non-sync'd transactions. Transactions
     * committed with {@link DurabilityMode#NO_FLUSH no-flush} and {@link
     * DurabilityMode#NO_SYNC no-sync} effectively become {@link
     * DurabilityMode#SYNC sync} durable.
     */
    public void sync() throws IOException {
        if (!mClosed && mRedoWriter != null) {
            mRedoWriter.sync();
        }
    }

    /**
     * Durably sync and checkpoint all changes to the database. In addition to
     * ensuring that all transactions are durable, checkpointing ensures that
     * non-transactional modifications are durable. Checkpoints are performed
     * automatically by a background thread, at a {@link
     * DatabaseConfig#checkpointRate configurable} rate.
     */
    public void checkpoint() throws IOException {
        if (!mClosed && mPageDb instanceof DurablePageDb) {
            try {
                checkpoint(false, 0, 0);
            } catch (Throwable e) {
                closeQuietly(null, this, e);
                throw rethrow(e);
            }
        }
    }

    /**
     * Temporarily suspend automatic checkpoints without waiting for any in-progress checkpoint
     * to complete. Suspend may be invoked multiple times, but each must be paired with a
     * {@link #resumeCheckpoints resume} call to enable automatic checkpoints again.
     *
     * @throws IllegalStateException if suspended more than 2^31 times
     */
    public void suspendCheckpoints() {
        Checkpointer c = mCheckpointer;
        if (c != null) {
            c.suspend();
        }
    }

    /**
     * Resume automatic checkpoints after having been temporarily {@link #suspendCheckpoints
     * suspended}.
     *
     * @throws IllegalStateException if resumed more than suspended
     */
    public void resumeCheckpoints() {
        Checkpointer c = mCheckpointer;
        if (c != null) {
            c.resume();
        }
    }

    /**
     * Verifies the integrity of the database and all indexes.
     *
     * @param observer optional observer; pass null for default
     * @return true if verification passed
     */
    public boolean verify(VerificationObserver observer) throws IOException {
        // TODO: Verify free lists.

        if (observer == null) {
            observer = new VerificationObserver();
        }

        final boolean[] passedRef = {true};
        final VerificationObserver fobserver = observer;

        scanAllIndexes(new ScanVisitor() {
            public boolean apply(Tree tree) throws IOException {
                Index view = tree.observableView();
                fobserver.failed = false;
                boolean keepGoing = tree.verifyTree(view, fobserver);
                passedRef[0] &= !fobserver.failed;
                if (keepGoing) {
                    keepGoing = fobserver.indexComplete(view, !fobserver.failed, null);
                }
                return keepGoing;
            }
        });

        return passedRef[0];
    }

    static interface ScanVisitor {
        /**
         * @return false if should stop
         */
        boolean apply(Tree tree) throws IOException;
    }

    /**
     * @return false if stopped
     */
    private boolean scanAllIndexes(ScanVisitor visitor) throws IOException {
        if (!visitor.apply(mRegistry)) {
            return false;
        }
        if (!visitor.apply(mRegistryKeyMap)) {
            return false;
        }

        FragmentedTrash trash = mFragmentedTrash;
        if (trash != null) {
            if (!visitor.apply(trash.mTrash)) {
                return false;
            }
        }

        Cursor all = allIndexes();
        try {
            for (all.first(); all.key() != null; all.next()) {
                long id = readLongBE(all.value(), 0);

                Tree index = lookupIndexById(id);
                if (index != null) {
                    if (!visitor.apply(index)) {
                        return false;
                    }
                } else {
                    // Open the index.
                    index = (Tree) indexById(id);
                    boolean keepGoing = visitor.apply(index);
                    try {
                        index.close();
                    } catch (IllegalStateException e) {
                        // Leave open if in use now.
                    }
                    if (!keepGoing) {
                        return false;
                    }
                }
            }
        } finally {
            all.reset();
        }

        return true;
    }

    /**
     * Closes the database, ensuring durability of committed transactions. No
     * checkpoint is performed by this method, and so non-transactional
     * modifications can be lost.
     */
    @Override
    public void close() throws IOException {
        close(null);
    }

    @Override
    void close(Throwable cause) throws IOException {
        if (cause != null) {
            if (cClosedCauseUpdater.compareAndSet(this, null, cause) && mEventListener != null) {
                mEventListener.notify(EventType.PANIC_UNHANDLED_EXCEPTION,
                                      "Closing database due to unhandled exception: %1$s",
                                      rootCause(cause));
            }
        }

        mClosed = true;

        Checkpointer c = mCheckpointer;
        if (c != null) {
            c.close();
            c = null;
        }

        // Synchronize to wait for any in-progress checkpoint to complete.
        synchronized (mCheckpointLock) {
            // Nothing really needs to be done in the synchronized block, but
            // do something just in case a "smart" compiler thinks an empty
            // synchronized block can be eliminated.
            mClosed = true;
        }

        if (mOpenTrees != null) {
            mOpenTreesLatch.acquireExclusive();
            try {
                mOpenTrees.clear();
                mOpenTreesById.clear(0);
            } finally {
                mOpenTreesLatch.releaseExclusive();
            }
        }

        Lock lock = mSharedCommitLock;
        if (lock != null) {
            lock.lock();
        }
        try {
            closeNodeCache();

            if (mAllocator != null) {
                mAllocator.clearDirtyNodes();
            }

            IOException ex = null;

            ex = closeQuietly(ex, mRedoWriter, cause);
            ex = closeQuietly(ex, mPageDb, cause);
            ex = closeQuietly(ex, mLockFile, cause);

            mLockManager.close();

            if (ex != null) {
                throw ex;
            }
        } finally {
            if (lock != null) {
                lock.unlock();
            }
        }
    }

    void checkClosed() throws DatabaseException {
        if (mClosed) {
            String message = "Closed";
            Throwable cause = mClosedCause;
            if (cause != null) {
                message += "; " + rootCause(cause);
            }
            throw new DatabaseException(message, cause);
        }
    }

    void treeClosed(Tree tree) {
        mOpenTreesLatch.acquireExclusive();
        try {
            TreeRef ref = mOpenTreesById.getValue(tree.mId);
            if (ref != null && ref.get() == tree) {
                ref.clear();
                mOpenTrees.remove(tree.mName);
                mOpenTreesById.remove(tree.mId);
            }
        } finally {
            mOpenTreesLatch.releaseExclusive();
        }
    }

    /**
     * @return new tree or null if given tree was not the currently open one
     */
    Tree replaceClosedTree(Tree tree, Node newRoot) {
        mOpenTreesLatch.acquireExclusive();
        try {
            TreeRef ref = mOpenTreesById.getValue(tree.mId);
            if (ref != null && ref.get() == tree) {
                ref.clear();
                tree = new Tree(this, tree.mId, tree.mIdBytes, tree.mName, newRoot);
                ref = new TreeRef(tree, mOpenTreesRefQueue);
                mOpenTrees.put(tree.mName, ref);
                mOpenTreesById.insert(tree.mId).value = ref;
                return tree;
            } else {
                return null;
            }
        } finally {
            mOpenTreesLatch.releaseExclusive();
        }
    }

    void dropClosedTree(Tree tree, long rootId, int cachedState) throws IOException {
        RedoWriter redo = mRedoWriter;

        byte[] idKey, nameKey;

        final Lock commitLock = sharedCommitLock();
        commitLock.lock();
        try {
            Transaction txn;
            mOpenTreesLatch.acquireExclusive();
            try {
                TreeRef ref = mOpenTreesById.getValue(tree.mId);
                if (ref == null || ref.get() != tree) {
                    return;
                }

                idKey = newKey(KEY_TYPE_INDEX_ID, tree.mIdBytes);
                nameKey = newKey(KEY_TYPE_INDEX_NAME, tree.mName);

                txn = newLockTransaction();
                try {
                    // Acquire locks to prevent tree from being re-opened. No deadlocks should
                    // be possible with tree latch held exclusively, but order in a safe
                    // fashion anyhow. A registry lookup can only follow a key map lookup.
                    txn.lockExclusive(mRegistryKeyMap.mId, idKey);
                    txn.lockExclusive(mRegistryKeyMap.mId, nameKey);
                    txn.lockExclusive(mRegistry.mId, tree.mIdBytes);

                    ref.clear();
                    mOpenTrees.remove(tree.mName);
                    mOpenTreesById.remove(tree.mId);
                } catch (Throwable e) {
                    txn.reset();
                    throw rethrow(e);
                }
            } finally {
                mOpenTreesLatch.releaseExclusive();
            }

            // Complete the drop operation without preventing other indexes from being opened
            // or dropped concurrently.

            try {
                deletePage(rootId, cachedState);

                mRegistryKeyMap.remove(txn, idKey, tree.mName);
                mRegistryKeyMap.remove(txn, nameKey, tree.mIdBytes);
                mRegistry.delete(txn, tree.mIdBytes);

                if (redo != null && !redo.dropIndex(tree.mId, mDurabilityMode.alwaysRedo())) {
                    redo = null;
                }

                txn.commit();
            } catch (Throwable e) {
                throw closeOnFailure(this, e);
            } finally {
                txn.reset();
            }
        } finally {
            commitLock.unlock();
        }

        if (redo != null) {
            // Don't hold commit lock during sync.
            redo.txnCommitSync();
        }
    }

    /**
     * @param rootId pass zero to create
     * @return unlatched and unevictable root node
     */
    private Node loadTreeRoot(long rootId) throws IOException {
        Node rootNode = allocLatchedNode(false);
        try {
            if (rootId == 0) {
                rootNode.asEmptyRoot();
            } else {
                try {
                    rootNode.read(this, rootId);
                } catch (IOException e) {
                    makeEvictableNow(rootNode);
                    throw e;
                }
            }
        } finally {
            rootNode.releaseExclusive();
        }
        return rootNode;
    }

    /**
     * Loads the root registry node, or creates one if store is new. Root node
     * is not eligible for eviction.
     */
    private Node loadRegistryRoot(byte[] header) throws IOException {
        int version = readIntLE(header, I_ENCODING_VERSION);

        long rootId;
        if (version == 0) {
            rootId = 0;
            // No registry; clearly nothing has been checkpointed.
            mHasCheckpointed = false;
        } else {
            if (version != ENCODING_VERSION) {
                throw new CorruptDatabaseException("Unknown encoding version: " + version);
            }
            rootId = readLongLE(header, I_ROOT_PAGE_ID);
        }

        return loadTreeRoot(rootId);
    }

    private Tree openInternalTree(long treeId, boolean create) throws IOException {
        final Lock commitLock = sharedCommitLock();
        commitLock.lock();
        try {
            byte[] treeIdBytes = new byte[8];
            writeLongBE(treeIdBytes, 0, treeId);
            byte[] rootIdBytes = mRegistry.load(Transaction.BOGUS, treeIdBytes);
            long rootId;
            if (rootIdBytes != null) {
                rootId = readLongLE(rootIdBytes, 0);
            } else {
                if (!create) {
                    return null;
                }
                rootId = 0;
            }
            return new Tree(this, treeId, treeIdBytes, null, loadTreeRoot(rootId));
        } finally {
            commitLock.unlock();
        }
    }

    private Index openIndex(byte[] name, boolean create) throws IOException {
        checkClosed();

        Tree tree = quickFindIndex(null, name);
        if (tree != null) {
            return tree;
        }

        final Lock commitLock = sharedCommitLock();
        commitLock.lock();
        try {
            // Cleaup before opening more indexes.
            cleanupUnreferencedTrees(null);

            byte[] nameKey = newKey(KEY_TYPE_INDEX_NAME, name);
            byte[] treeIdBytes = mRegistryKeyMap.load(null, nameKey);
            long treeId;
            // Is non-null if index was created.
            byte[] idKey;

            if (treeIdBytes != null) {
                idKey = null;
                treeId = readLongBE(treeIdBytes, 0);
            } else if (!create) {
                return null;
            } else {
                mOpenTreesLatch.acquireExclusive();
                try {
                    treeIdBytes = mRegistryKeyMap.load(null, nameKey);
                    if (treeIdBytes != null) {
                        idKey = null;
                        treeId = readLongBE(treeIdBytes, 0);
                    } else {
                        treeIdBytes = new byte[8];

                        // Non-transactional operations are critical, in that
                        // any failure is treated as non-recoverable.
                        boolean critical = true;
                        try {
                            do {
                                critical = false;
                                treeId = nextTreeId();
                                writeLongBE(treeIdBytes, 0, treeId);
                                critical = true;
                            } while (!mRegistry.insert
                                     (Transaction.BOGUS, treeIdBytes, EMPTY_BYTES));

                            critical = false;
                            if (!mRegistryKeyMap.insert(null, nameKey, treeIdBytes)) {
                                critical = true;
                                mRegistry.delete(Transaction.BOGUS, treeIdBytes);
                                throw new DatabaseException("Unable to insert index name");
                            }

                            idKey = newKey(KEY_TYPE_INDEX_ID, treeIdBytes);

                            critical = false;
                            if (!mRegistryKeyMap.insert(null, idKey, name)) {
                                mRegistryKeyMap.delete(null, nameKey);
                                critical = true;
                                mRegistry.delete(Transaction.BOGUS, treeIdBytes);
                                throw new DatabaseException("Unable to insert index id");
                            }
                        } catch (Throwable e) {
                            if (!critical && e instanceof DatabaseException &&
                                ((DatabaseException) e).isRecoverable())
                            {
                                throw (DatabaseException) e;
                            }
                            throw closeOnFailure(this, e);
                        }
                    }
                } finally {
                    mOpenTreesLatch.releaseExclusive();
                }
            }

            // Use a transaction to ensure that only one thread loads the
            // requested index. Nothing is written into it.
            Transaction txn = newLockTransaction();
            try {
                // Pass the transaction to acquire the lock.
                byte[] rootIdBytes = mRegistry.load(txn, treeIdBytes);

                tree = quickFindIndex(txn, name);
                if (tree != null) {
                    // Another thread got the lock first and loaded the index.
                    return tree;
                }

                long rootId = (rootIdBytes == null || rootIdBytes.length == 0) ? 0
                    : readLongLE(rootIdBytes, 0);
                tree = new Tree(this, treeId, treeIdBytes, name, loadTreeRoot(rootId));

                TreeRef treeRef = new TreeRef(tree, mOpenTreesRefQueue);

                mOpenTreesLatch.acquireExclusive();
                try {
                    mOpenTrees.put(name, treeRef);
                    mOpenTreesById.insert(treeId).value = treeRef;
                } finally {
                    mOpenTreesLatch.releaseExclusive();
                }

                return tree;
            } catch (Throwable e) {
                if (idKey != null) {
                    // Rollback create of new index.
                    try {
                        mRegistryKeyMap.delete(null, idKey);
                        mRegistryKeyMap.delete(null, nameKey);
                        mRegistry.delete(Transaction.BOGUS, treeIdBytes);
                    } catch (Throwable e2) {
                        // Ignore.
                    }
                }
                throw rethrow(e);
            } finally {
                txn.reset();
            }
        } finally {
            commitLock.unlock();
        }
    }

    private long nextTreeId() throws IOException {
        // By generating identifiers from a 64-bit sequence, it's effectively
        // impossible for them to get re-used after trees are deleted.

        Transaction txn = newTransaction(mDurabilityMode.alwaysRedo());
        try {
            // Tree id mask, to make the identifiers less predictable and
            // non-compatible with other database instances.
            long treeIdMask;
            {
                byte[] key = {KEY_TYPE_TREE_ID_MASK};
                byte[] treeIdMaskBytes = mRegistryKeyMap.load(txn, key);

                if (treeIdMaskBytes == null) {
                    treeIdMaskBytes = new byte[8];
                    random().nextBytes(treeIdMaskBytes);
                    mRegistryKeyMap.store(txn, key, treeIdMaskBytes);
                }

                treeIdMask = readLongLE(treeIdMaskBytes, 0);
            }

            byte[] key = {KEY_TYPE_NEXT_TREE_ID};
            byte[] nextTreeIdBytes = mRegistryKeyMap.load(txn, key);

            if (nextTreeIdBytes == null) {
                nextTreeIdBytes = new byte[8];
            }
            long nextTreeId = readLongLE(nextTreeIdBytes, 0);

            long treeId;
            do {
                treeId = scramble((nextTreeId++) ^ treeIdMask);
            } while (Tree.isInternal(treeId));

            writeLongLE(nextTreeIdBytes, 0, nextTreeId);
            mRegistryKeyMap.store(txn, key, nextTreeIdBytes);
            txn.commit();

            return treeId;
        } finally {
            txn.reset();
        }
    }

    /**
     * @return null if not found
     */
    private Tree quickFindIndex(Transaction txn, byte[] name) throws IOException {
        TreeRef treeRef;
        mOpenTreesLatch.acquireShared();
        try {
            treeRef = mOpenTrees.get(name);
            if (treeRef == null) {
                return null;
            }
            Tree tree = treeRef.get();
            if (tree != null) {
                return tree;
            }
        } finally {
            mOpenTreesLatch.releaseShared();
        }

        // Ensure that all nodes of cleared tree reference are evicted before
        // potentially replacing them. Weak references are cleared before they
        // are enqueued, and so polling the queue does not guarantee node
        // eviction. Process the tree directly.
        cleanupUnreferencedTree(txn, treeRef);

        return null;
    }

    /**
     * Trees instances retain a reference to an unevictable root node. If tree is no longer in
     * use, evict everything, including the root node. Method cannot be called while a
     * checkpoint is in progress.
     */
    private void cleanupUnreferencedTrees(Transaction txn) throws IOException {
        final ReferenceQueue queue = mOpenTreesRefQueue;
        if (queue == null) {
            return;
        }
        try {
            while (true) {
                Reference ref = queue.poll();
                if (ref == null) {
                    break;
                }
                if (ref instanceof TreeRef) {
                    cleanupUnreferencedTree(txn, (TreeRef) ref);
                }
            }
        } catch (Exception e) {
            if (!mClosed) {
                throw rethrow(e);
            }
        }
    }

    private void cleanupUnreferencedTree(Transaction txn, TreeRef ref) throws IOException {
        // Acquire lock to prevent tree from being reloaded too soon.

        byte[] treeIdBytes = new byte[8];
        writeLongBE(treeIdBytes, 0, ref.mId);

        if (txn == null) {
            txn = newLockTransaction();
        } else {
            txn.enter();
        }

        try {
            // Pass the transaction to acquire the lock.
            mRegistry.load(txn, treeIdBytes);

            mOpenTreesLatch.acquireShared();
            try {
                LHashTable.ObjEntry<TreeRef> entry = mOpenTreesById.get(ref.mId);
                if (entry == null || entry.value != ref) {
                    return;
                }
            } finally {
                mOpenTreesLatch.releaseShared();
            }

            Node root = ref.mRoot;
            root.acquireExclusive();
            root.forceEvictTree(mPageDb);
            root.releaseExclusive();

            mOpenTreesLatch.acquireExclusive();
            try {
                mOpenTreesById.remove(ref.mId);
                mOpenTrees.remove(ref.mName);
            } finally {
                mOpenTreesLatch.releaseExclusive();
            }
        } finally {
            txn.exit();
        }

        // Move root node into usage list, allowing it to be re-used.
        makeEvictableNow(ref.mRoot);
    }

    private static byte[] newKey(byte type, byte[] payload) {
        byte[] key = new byte[1 + payload.length];
        key[0] = type;
        arraycopy(payload, 0, key, 1, payload.length);
        return key;
    }

    /**
     * Returns the fixed size of all pages in the store, in bytes.
     */
    int pageSize() {
        return mPageSize;
    }

    /**
     * Access the shared commit lock, which prevents commits while held.
     */
    Lock sharedCommitLock() {
        return mSharedCommitLock;
    }

    /**
     * Returns a new or recycled Node instance, latched exclusively, with an id
     * of zero and a clean state.
     */
    Node allocLatchedNode() throws IOException {
        return allocLatchedNode(true);
    }

    /**
     * Returns a new or recycled Node instance, latched exclusively, with an id
     * of zero and a clean state.
     *
     * @param evictable true if allocated node can be automatically evicted
     */
    Node allocLatchedNode(boolean evictable) throws IOException {
        final Latch usageLatch = mUsageLatch;
        for (int trial = 1; trial <= 3; trial++) {
            usageLatch.acquireExclusive();
            alloc: try {
                int max = mMaxNodeCount;

                if (max == 0) {
                    break alloc;
                }

                if (mNodeCount < max) {
                    checkClosed();
                    Node node = new Node(mPageSize);
                    node.acquireExclusive();
                    mNodeCount++;
                    if (evictable) {
                        if ((node.mLessUsed = mMostRecentlyUsed) == null) {
                            mLeastRecentlyUsed = node;
                        } else {
                            mMostRecentlyUsed.mMoreUsed = node;
                        }
                        mMostRecentlyUsed = node;
                    }
                    return node;
                }

                if (!evictable && mLeastRecentlyUsed.mMoreUsed == mMostRecentlyUsed) {
                    // Cannot allow list to shrink to less than two elements.
                    break alloc;
                }

                do {
                    Node node = mLeastRecentlyUsed;
                    (mLeastRecentlyUsed = node.mMoreUsed).mLessUsed = null;
                    node.mMoreUsed = null;
                    (node.mLessUsed = mMostRecentlyUsed).mMoreUsed = node;
                    mMostRecentlyUsed = node;

                    if (node.tryAcquireExclusive() && (node = Node.evict(node, mPageDb)) != null) {
                        if (!evictable) {
                            // Detach from linked list.
                            (mMostRecentlyUsed = node.mLessUsed).mMoreUsed = null;
                            node.mLessUsed = null;
                        }
                        // Return with latch still held.
                        return node;
                    }
                } while (--max > 0);
            } finally {
                usageLatch.releaseExclusive();
            }

            checkClosed();

            final Lock commitLock = sharedCommitLock();
            commitLock.lock();
            try {
                // Try to free up nodes from unreferenced trees.
                cleanupUnreferencedTrees(null);
            } finally {
                commitLock.unlock();
            }
        }

        throw new CacheExhaustedException();
    }

    /**
     * Unlinks all nodes from each other in usage list, and prevents new nodes
     * from being allocated.
     */
    private void closeNodeCache() {
        final Latch usageLatch = mUsageLatch;
        usageLatch.acquireExclusive();
        try {
            // Prevent new allocations.
            mMaxNodeCount = 0;

            Node node = mLeastRecentlyUsed;
            mLeastRecentlyUsed = null;
            mMostRecentlyUsed = null;

            while (node != null) {
                Node next = node.mMoreUsed;
                node.mLessUsed = null;
                node.mMoreUsed = null;

                // Make node appear to be evicted.
                node.mId = 0;

                // Attempt to unlink child nodes, making them appear to be evicted.
                if (node.tryAcquireExclusive()) {
                    Node[] childNodes = node.mChildNodes;
                    if (childNodes != null) {
                        fill(childNodes, null);
                    }
                    node.releaseExclusive();
                }

                node = next;
            }
        } finally {
            usageLatch.releaseExclusive();
        }
    }

    /**
     * Returns a new or recycled Node instance, latched exclusively and marked
     * dirty. Caller must hold commit lock.
     */
    Node allocDirtyNode() throws IOException {
        Node node = allocLatchedNode(true);
        try {
            dirty(node, mAllocator.allocPage(node));
            return node;
        } catch (IOException e) {
            node.releaseExclusive();
            throw e;
        }
    }

    /**
     * Returns a new or recycled Node instance, latched exclusively, marked
     * dirty and unevictable. Caller must hold commit lock.
     */
    Node allocUnevictableNode() throws IOException {
        Node node = allocLatchedNode(false);
        try {
            dirty(node, mAllocator.allocPage(node));
            return node;
        } catch (IOException e) {
            makeEvictableNow(node);
            node.releaseExclusive();
            throw e;
        }
    }

    /**
     * Allow a Node which was allocated as unevictable to be evictable,
     * starting off as the most recently used.
     */
    void makeEvictable(Node node) {
        final Latch usageLatch = mUsageLatch;
        usageLatch.acquireExclusive();
        try {
            if (mMaxNodeCount == 0) {
                // Closed.
                return;
            }
            if (node.mMoreUsed != null || node.mLessUsed != null) {
                throw new IllegalStateException();
            }
            (node.mLessUsed = mMostRecentlyUsed).mMoreUsed = node;
            mMostRecentlyUsed = node;
        } finally {
            usageLatch.releaseExclusive();
        }
    }

    /**
     * Allow a Node which was allocated as unevictable to be evictable, as the
     * least recently used.
     */
    void makeEvictableNow(Node node) {
        final Latch usageLatch = mUsageLatch;
        usageLatch.acquireExclusive();
        try {
            if (mMaxNodeCount == 0) {
                // Closed.
                return;
            }
            if (node.mMoreUsed != null || node.mLessUsed != null) {
                throw new IllegalStateException();
            }
            (node.mMoreUsed = mLeastRecentlyUsed).mLessUsed = node;
            mLeastRecentlyUsed = node;
        } finally {
            usageLatch.releaseExclusive();
        }
    }

    /**
     * Allow a Node which was allocated as evictable to be unevictable.
     */
    void makeUnevictable(final Node node) {
        final Latch usageLatch = mUsageLatch;
        usageLatch.acquireExclusive();
        try {
            if (mMaxNodeCount == 0) {
                // Closed.
                return;
            }
            final Node lessUsed = node.mLessUsed;
            final Node moreUsed = node.mMoreUsed;
            if (lessUsed == null) {
                (mLeastRecentlyUsed = moreUsed).mLessUsed = null;
            } else if (moreUsed == null) {
                (mMostRecentlyUsed = lessUsed).mMoreUsed = null;
            } else {
                lessUsed.mMoreUsed = moreUsed;
                moreUsed.mLessUsed = lessUsed;
            }
            node.mMoreUsed = null;
            node.mLessUsed = null;
        } finally {
            usageLatch.releaseExclusive();
        }
    }

    /**
     * Caller must hold commit lock and any latch on node.
     */
    boolean shouldMarkDirty(Node node) {
        return node.mCachedState != mCommitState && node.mId != Node.STUB_ID;
    }

    /**
     * Caller must hold commit lock and exclusive latch on node. Method does
     * nothing if node is already dirty. Latch is never released by this method,
     * even if an exception is thrown.
     *
     * @return true if just made dirty and id changed
     */
    boolean markDirty(Tree tree, Node node) throws IOException {
        if (node.mCachedState == mCommitState || node.mId == Node.STUB_ID) {
            return false;
        } else {
            doMarkDirty(tree, node);
            return true;
        }
    }

    /**
     * Caller must hold commit lock and exclusive latch on node. Method does
     * nothing if node is already dirty. Latch is never released by this method,
     * even if an exception is thrown.
     */
    void markUndoLogDirty(Node node) throws IOException {
        if (node.mCachedState != mCommitState) {
            long oldId = node.mId;
            long newId = mAllocator.allocPage(node);
            mPageDb.deletePage(oldId);
            node.write(mPageDb);
            dirty(node, newId);
        }
    }

    /**
     * Caller must hold commit lock and exclusive latch on node. Method must
     * not be called if node is already dirty. Latch is never released by this
     * method, even if an exception is thrown.
     */
    void doMarkDirty(Tree tree, Node node) throws IOException {
        long oldId = node.mId;
        long newId = mAllocator.allocPage(node);
        if (oldId != 0) {
            mPageDb.deletePage(oldId);
        }
        if (node.mCachedState != CACHED_CLEAN) {
            node.write(mPageDb);
        }
        if (node == tree.mRoot && tree.mIdBytes != null) {
            byte[] newEncodedId = new byte[8];
            writeLongLE(newEncodedId, 0, newId);
            mRegistry.store(Transaction.BOGUS, tree.mIdBytes, newEncodedId);
        }
        dirty(node, newId);
    }

    /**
     * Caller must hold commit lock and exclusive latch on node.
     */
    private void dirty(Node node, long newId) {
        node.mId = newId;
        node.mCachedState = mCommitState;
    }

    /**
     * Caller must hold commit lock and exclusive latch on node. This method
     * should only be called for nodes whose existing data is not needed.
     */
    void redirty(Node node) {
        node.mCachedState = mCommitState;
        mAllocator.dirty(node);
    }

    /**
     * Similar to markDirty method except no new page is reserved, and old page
     * is not immediately deleted. Caller must hold commit lock and exclusive
     * latch on node. Latch is never released by this method, unless an
     * exception is thrown.
     */
    void prepareToDelete(Node node) throws IOException {
        // Hello. My name is Inigo Montoya. You killed my father. Prepare to die. 
        if (node.mCachedState == mCheckpointFlushState) {
            // Node must be committed with the current checkpoint, and so
            // it must be written out before it can be deleted.
            try {
                node.write(mPageDb);
            } catch (Throwable e) {
                node.releaseExclusive();
                throw rethrow(e);
            }
        }
    }

    /**
     * Caller must hold commit lock and exclusive latch on node. The
     * prepareToDelete method must have been called first. Latch is always
     * released by this method, even if an exception is thrown.
     */
    void deleteNode(Node node) throws IOException {
        deleteNode(node, true);
    }

    /**
     * @param canRecycle true if node's page can be immediately re-used
     */
    void deleteNode(Node node, boolean canRecycle) throws IOException {
        try {
            long id = node.mId;
            if (canRecycle) {
                deletePage(id, node.mCachedState);
            } else if (id != 0) {
                mPageDb.deletePage(id);
            }

            node.mId = 0;
            // TODO: child node array should be recycled
            node.mChildNodes = null;

            // When node is re-allocated, it will be evicted. Ensure that eviction
            // doesn't write anything.
            node.mCachedState = CACHED_CLEAN;
        } finally {
            node.releaseExclusive();
        }

        // Indicate that node is least recently used, allowing it to be
        // re-allocated immediately without evicting another node. Node must be
        // unlatched at this point, to prevent it from being immediately
        // promoted to most recently used by allocLatchedNode.
        final Latch usageLatch = mUsageLatch;
        usageLatch.acquireExclusive();
        try {
            if (mMaxNodeCount == 0) {
                // Closed.
                return;
            }
            Node lessUsed = node.mLessUsed;
            if (lessUsed == null) {
                // Node might already be least...
                if (node.mMoreUsed != null) {
                    // ...confirmed.
                    return;
                }
                // ...Node isn't in the usage list at all.
            } else {
                Node moreUsed = node.mMoreUsed;
                if ((lessUsed.mMoreUsed = moreUsed) == null) {
                    mMostRecentlyUsed = lessUsed;
                } else {
                    moreUsed.mLessUsed = lessUsed;
                }
                node.mLessUsed = null;
            }
            (node.mMoreUsed = mLeastRecentlyUsed).mLessUsed = node;
            mLeastRecentlyUsed = node;
        } finally {
            usageLatch.releaseExclusive();
        }
    }

    /**
     * Caller must hold commit lock.
     */
    void deletePage(long id, int cachedState) throws IOException {
        if (id != 0) {
            if (cachedState == mCommitState) {
                // Newly reserved page was never used, so recycle it.
                mAllocator.recyclePage(id);
            } else {
                // Old data must survive until after checkpoint.
                mPageDb.deletePage(id);
            }
        }
    }

    /**
     * Indicate that a non-root node is most recently used. Root node is not
     * managed in usage list and cannot be evicted. Caller must hold any latch
     * on node. Latch is never released by this method, even if an exception is
     * thrown.
     */
    void used(Node node) {
        // Because this method can be a bottleneck, don't wait for exclusive
        // latch. If node is popular, it will get more chances to be identified
        // as most recently used. This strategy works well enough because cache
        // eviction is always a best-guess approach.
        final Latch usageLatch = mUsageLatch;
        if (usageLatch.tryAcquireExclusive()) {
            Node moreUsed = node.mMoreUsed;
            if (moreUsed != null) {
                Node lessUsed = node.mLessUsed;
                if ((moreUsed.mLessUsed = lessUsed) == null) {
                    mLeastRecentlyUsed = moreUsed;
                } else {
                    lessUsed.mMoreUsed = moreUsed;
                }
                node.mMoreUsed = null;
                (node.mLessUsed = mMostRecentlyUsed).mMoreUsed = node;
                mMostRecentlyUsed = node;
            }
            usageLatch.releaseExclusive();
        }
    }

    /**
     * Breakup a large value into separate pages, returning a new value which
     * encodes the page references. Caller must hold commit lock.
     *
     * Returned value begins with a one byte header:
     *
     * 0b0000_ffip
     *
     * The leading 4 bits define the encoding type, which must be 0. The 'f' bits define the
     * full value length field size: 2, 4, 6, or 8 bytes. The 'i' bit defines the inline
     * content length field size: 0 or 2 bytes. The 'p' bit is clear if direct pointers are
     * used, and set for indirect pointers. Pointers are always 6 bytes.
     *
     * @param caller optional tree node which is latched and calling this method
     * @param value can be null if value is all zeros
     * @param max maximum allowed size for returned byte array; must not be
     * less than 11 (can be 9 if full value length is < 65536)
     * @return null if max is too small
     */
    byte[] fragment(Node caller, final byte[] value, final long vlength, int max)
        throws IOException
    {
        int pageSize = mPageSize;
        long pageCount = vlength / pageSize;
        int remainder = (int) (vlength % pageSize);

        if (vlength >= 65536) {
            // Subtract header size, full length field size, and size of one pointer.
            max -= (1 + 4 + 6);
        } else if (pageCount == 0 && remainder <= (max - (1 + 2 + 2))) {
            // Entire value fits inline. It didn't really need to be
            // encoded this way, but do as we're told.
            byte[] newValue = new byte[(1 + 2 + 2) + (int) vlength];
            newValue[0] = 0x02; // ff=0, i=1, p=0
            writeShortLE(newValue, 1, (int) vlength);     // full length
            writeShortLE(newValue, 1 + 2, (int) vlength); // inline length
            arrayCopyOrFill(value, 0, newValue, (1 + 2 + 2), (int) vlength);
            return newValue;
        } else {
            // Subtract header size, full length field size, and size of one pointer.
            max -= (1 + 2 + 6);
        }

        if (max < 0) {
            return null;
        }

        long pointerSpace = pageCount * 6;

        byte[] newValue;
        if (remainder <= max && remainder < 65536
            && (pointerSpace <= (max + (6 - 2) - remainder)))
        {
            // Remainder fits inline, minimizing internal fragmentation. All
            // extra pages will be full. All pointers fit too; encode direct.

            byte header;
            int offset;
            if (vlength < (1L << (2 * 8))) {
                header = 0x02; // ff = 0, i=1
                offset = 1 + 2;
            } else if (vlength < (1L << (4 * 8))) {
                header = 0x06; // ff = 1, i=1
                offset = 1 + 4;
            } else if (vlength < (1L << (6 * 8))) {
                header = 0x0a; // ff = 2, i=1
                offset = 1 + 6;
            } else {
                header = 0x0e; // ff = 3, i=1
                offset = 1 + 8;
            }

            int poffset = offset + 2 + remainder;
            newValue = new byte[poffset + (int) pointerSpace];
            if (pageCount > 0) {
                if (value == null) {
                    // Value is sparse, so just fill with null pointers.
                    fill(newValue, poffset, poffset + ((int) pageCount) * 6, (byte) 0);
                } else {
                    int voffset = remainder;
                    while (true) {
                        Node node = allocDirtyNode();
                        try {
                            mFragmentCache.put(caller, node);
                            writeInt48LE(newValue, poffset, node.mId);
                            arraycopy(value, voffset, node.mPage, 0, pageSize);
                            if (pageCount == 1) {
                                break;
                            }
                        } finally {
                            node.releaseExclusive();
                        }
                        pageCount--;
                        poffset += 6;
                        voffset += pageSize;
                    }
                }
            }

            newValue[0] = header;
            writeShortLE(newValue, offset, remainder); // inline length
            arrayCopyOrFill(value, 0, newValue, offset + 2, remainder);
        } else {
            // Remainder doesn't fit inline, so don't encode any inline
            // content. Last extra page will not be full.
            pageCount++;
            pointerSpace += 6;

            byte header;
            int offset;
            if (vlength < (1L << (2 * 8))) {
                header = 0x00; // ff = 0, i=0
                offset = 1 + 2;
            } else if (vlength < (1L << (4 * 8))) {
                header = 0x04; // ff = 1, i=0
                offset = 1 + 4;
            } else if (vlength < (1L << (6 * 8))) {
                header = 0x08; // ff = 2, i=0
                offset = 1 + 6;
            } else {
                header = 0x0c; // ff = 3, i=0
                offset = 1 + 8;
            }

            if (pointerSpace <= (max + 6)) {
                // All pointers fit, so encode as direct.
                newValue = new byte[offset + (int) pointerSpace];
                if (pageCount > 0) {
<<<<<<< HEAD
                    if (value == null) {
                        // Value is sparse, so just fill with null pointers.
                        fill(newValue, offset, offset + ((int) pageCount) * 6, (byte) 0);
                    } else {
                        int voffset = 0;
                        while (true) {
                            Node node = allocDirtyNode();
                            try {
                                mFragmentCache.put(caller, node);
                                writeInt48LE(newValue, offset, node.mId);
                                if (pageCount > 1) {
                                    arraycopy(value, voffset, node.mPage, 0, pageSize);
                                } else {
                                    arraycopy(value, voffset, node.mPage, 0, remainder);
                                    break;
                                }
                            } finally {
                                node.releaseExclusive();
=======
                    int voffset = 0;
                    while (true) {
                        Node node = allocDirtyNode();
                        try {
                            mFragmentCache.put(caller, node);
                            writeInt48LE(newValue, offset, node.mId);
                            byte[] page = node.mPage;
                            if (pageCount > 1) {
                                arraycopy(value, voffset, page, 0, pageSize);
                            } else {
                                arraycopy(value, voffset, page, 0, remainder);
                                // Zero fill the rest, making it easier to extend later.
                                fill(page, remainder, page.length, (byte) 0);
                                break;
>>>>>>> dbccac5c
                            }
                            pageCount--;
                            offset += 6;
                            voffset += pageSize;
                        }
                    }
                }
            } else {
                // Use indirect pointers.
                header |= 0x01;
                newValue = new byte[offset + 6];
                if (value == null) {
                    // Value is sparse, so just store a null pointer.
                    writeInt48LE(newValue, offset, 0);
                } else {
                    Node inode = allocDirtyNode();
                    writeInt48LE(newValue, offset, inode.mId);
                    int levels = calculateInodeLevels(vlength, pageSize);
                    writeMultilevelFragments(caller, levels, inode, value, 0, vlength);
                }
            }

            newValue[0] = header;
        }

        // Encode full length field.
        if (vlength < (1L << (2 * 8))) {
            writeShortLE(newValue, 1, (int) vlength);
        } else if (vlength < (1L << (4 * 8))) {
            writeIntLE(newValue, 1, (int) vlength);
        } else if (vlength < (1L << (6 * 8))) {
            writeInt48LE(newValue, 1, vlength);
        } else {
            writeLongLE(newValue, 1, vlength);
        }

        return newValue;
    }

    static int calculateInodeLevels(long vlength, int pageSize) {
        int levels = 0;

        if (vlength >= 0 && vlength < (Long.MAX_VALUE / 2)) {
            long len = (vlength + (pageSize - 1)) / pageSize;
            if (len > 1) {
                int ptrCount = pageSize / 6;
                do {
                    levels++;
                } while ((len = (len + (ptrCount - 1)) / ptrCount) > 1);
            }
        } else {
            BigInteger bPageSize = BigInteger.valueOf(pageSize);
            BigInteger bLen = (valueOfUnsigned(vlength)
                               .add(bPageSize.subtract(BigInteger.ONE))).divide(bPageSize);
            if (bLen.compareTo(BigInteger.ONE) > 0) {
                BigInteger bPtrCount = bPageSize.divide(BigInteger.valueOf(6));
                BigInteger bPtrCountM1 = bPtrCount.subtract(BigInteger.ONE);
                do {
                    levels++;
                } while ((bLen = (bLen.add(bPtrCountM1)).divide(bPtrCount))
                         .compareTo(BigInteger.ONE) > 0);
            }
        }

        return levels;
    }

    /**
     * @param level inode level; at least 1
     * @param inode exclusive latched parent inode; always released by this method
     * @param value slice of complete value being fragmented; can be null if all zeros
     */
    private void writeMultilevelFragments(Node caller,
                                          int level, Node inode,
                                          byte[] value, int voffset, long vlength)
        throws IOException
    {
        long levelCap;
        long[] childNodeIds;
        Node[] childNodes;
        try {
            byte[] page = inode.mPage;
            level--;
            levelCap = levelCap(page.length, level);

            // Pre-allocate and reference the required child nodes in order for
            // parent node latch to be released early. FragmentCache can then
            // safely evict the parent node if necessary.

            int childNodeCount = (int) ((vlength + (levelCap - 1)) / levelCap);
            childNodeIds = new long[childNodeCount];
            childNodes = new Node[childNodeCount];
            try {
                int poffset = 0;
                for (int i=0; i<childNodeCount; poffset += 6, i++) {
                    Node childNode = allocDirtyNode();
                    writeInt48LE(page, poffset, childNodeIds[i] = childNode.mId);
                    childNodes[i] = childNode;
                    // Allow node to be evicted, but don't write anything yet.
                    childNode.mCachedState = CACHED_CLEAN;
                    childNode.releaseExclusive();
                }
                // Zero fill the rest, making it easier to extend later.
                fill(page, poffset, page.length, (byte) 0);
            } catch (Throwable e) {
                for (Node childNode : childNodes) {
                    if (childNode != null) {
                        childNode.acquireExclusive();
                        deleteNode(childNode);
                    }
                }
                throw rethrow(e);
            }

            mFragmentCache.put(caller, inode);
        } finally {
            inode.releaseExclusive();
        }

        for (int i=0; i<childNodeIds.length; i++) {
            long childNodeId = childNodeIds[i];
            Node childNode = childNodes[i];

            latchChild: {
                if (childNodeId == childNode.mId) {
                    childNode.acquireExclusive();
                    if (childNodeId == childNode.mId) {
                        // Since commit lock is held, only need to switch the
                        // state. Calling redirty is unnecessary and it would
                        // screw up the dirty list order for no good reason.
                        childNode.mCachedState = mCommitState;
                        break latchChild;
                    }
                }
                // Child node was evicted, although it was clean.
                childNode = allocLatchedNode();
                childNode.mId = childNodeId;
                redirty(childNode);
            }

            int len = (int) Math.min(levelCap, vlength);
            if (level <= 0) {
                byte[] childPage = childNode.mPage;
                arraycopy(value, voffset, childPage, 0, len);
                // Zero fill the rest, making it easier to extend later.
                fill(childPage, len, childPage.length, (byte) 0);
                mFragmentCache.put(caller, childNode);
                childNode.releaseExclusive();
            } else {
                writeMultilevelFragments(caller, level, childNode, value, voffset, len);
            }

            vlength -= len;
            voffset += len;
        }
    }

    /**
     * Reconstruct a fragmented value.
     *
     * @param caller optional tree node which is latched and calling this method
     */
    byte[] reconstruct(Node caller, byte[] fragmented, int off, int len) throws IOException {
        int header = fragmented[off++];
        len--;

        int vLen;
        switch ((header >> 2) & 0x03) {
        default:
            vLen = readUnsignedShortLE(fragmented, off);
            break;

        case 1:
            vLen = readIntLE(fragmented, off);
            if (vLen < 0) {
                throw new LargeValueException(vLen & 0xffffffffL);
            }
            break;

        case 2:
            long vLenL = readUnsignedInt48LE(fragmented, off);
            if (vLenL > Integer.MAX_VALUE) {
                throw new LargeValueException(vLenL);
            }
            vLen = (int) vLenL;
            break;

        case 3:
            vLenL = readLongLE(fragmented, off);
            if (vLenL < 0 || vLenL > Integer.MAX_VALUE) {
                throw new LargeValueException(vLenL);
            }
            vLen = (int) vLenL;
            break;
        }

        {
            int vLenFieldSize = 2 + ((header >> 1) & 0x06);
            off += vLenFieldSize;
            len -= vLenFieldSize;
        }

        byte[] value;
        try {
            value = new byte[vLen];
        } catch (OutOfMemoryError e) {
            throw new LargeValueException(vLen, e);
        }

        int vOff = 0;
        if ((header & 0x02) != 0) {
            // Inline content.
            int inLen = readUnsignedShortLE(fragmented, off);
            off += 2;
            len -= 2;
            arraycopy(fragmented, off, value, vOff, inLen);
            off += inLen;
            len -= inLen;
            vOff += inLen;
            vLen -= inLen;
        }

        if ((header & 0x01) == 0) {
            // Direct pointers.
            while (len >= 6) {
                long nodeId = readUnsignedInt48LE(fragmented, off);
                off += 6;
                len -= 6;
                int pLen;
                if (nodeId == 0) {
                    // Reconstructing a sparse value. Array is already zero-filled.
                    pLen = Math.min(vLen, mPageSize);
                } else {
                    Node node = mFragmentCache.get(caller, nodeId);
                    try {
                        byte[] page = node.mPage;
                        pLen = Math.min(vLen, page.length);
                        arraycopy(page, 0, value, vOff, pLen);
                    } finally {
                        node.releaseShared();
                    }
                }
                vOff += pLen;
                vLen -= pLen;
            }
        } else {
            // Indirect pointers.
            long inodeId = readUnsignedInt48LE(fragmented, off);
            if (inodeId != 0) {
                Node inode = mFragmentCache.get(caller, inodeId);
                int levels = calculateInodeLevels(vLen, mPageSize);
                readMultilevelFragments(caller, levels, inode, value, 0, vLen);
            }
        }

        return value;
    }

    /**
     * @param level inode level; at least 1
     * @param inode shared latched parent inode; always released by this method
     * @param value slice of complete value being reconstructed; initially filled with zeros
     */
    private void readMultilevelFragments(Node caller,
                                         int level, Node inode,
                                         byte[] value, int voffset, int vlength)
        throws IOException
    {
        byte[] page = inode.mPage;
        level--;
        long levelCap = levelCap(page.length, level);

        // Copy all child node ids and release parent latch early.
        // FragmentCache can then safely evict the parent node if necessary.
        int childNodeCount = (int) ((vlength + (levelCap - 1)) / levelCap);
        long[] childNodeIds = new long[childNodeCount];
        for (int poffset = 0, i=0; i<childNodeCount; poffset += 6, i++) {
            childNodeIds[i] = readUnsignedInt48LE(page, poffset);
        }
        inode.releaseShared();

        for (long childNodeId : childNodeIds) {
            int len = (int) Math.min(levelCap, vlength);
            if (childNodeId != 0) {
                Node childNode = mFragmentCache.get(caller, childNodeId);
                if (level <= 0) {
                    arraycopy(childNode.mPage, 0, value, voffset, len);
                    childNode.releaseShared();
                } else {
                    readMultilevelFragments(caller, level, childNode, value, voffset, len);
                }
            }
            vlength -= len;
            voffset += len;
        }
    }

    /**
     * Delete the extra pages of a fragmented value. Caller must hold commit lock.
     *
     * @param caller optional tree node which is latched and calling this method
     */
    void deleteFragments(Node caller, byte[] fragmented, int off, int len)
        throws IOException
    {
        int header = fragmented[off++];
        len--;

        long vLen;
        if ((header & 0x01) == 0) {
            // Don't need to read the value length when deleting direct pointers.
            vLen = 0;
        } else {
            switch ((header >> 2) & 0x03) {
            default:
                vLen = readUnsignedShortLE(fragmented, off);
                break;
            case 1:
                vLen = readIntLE(fragmented, off) & 0xffffffffL;
                break;
            case 2:
                vLen = readUnsignedInt48LE(fragmented, off);
                break;
            case 3:
                vLen = readLongLE(fragmented, off);
                break;
            }
        }

        {
            int vLenFieldSize = 2 + ((header >> 1) & 0x06);
            off += vLenFieldSize;
            len -= vLenFieldSize;
        }

        if ((header & 0x02) != 0) {
            // Skip inline content.
            int inLen = 2 + readUnsignedShortLE(fragmented, off);
            off += inLen;
            len -= inLen;
        }

        if ((header & 0x01) == 0) {
            // Direct pointers.
            while (len >= 6) {
                long nodeId = readUnsignedInt48LE(fragmented, off);
                off += 6;
                len -= 6;
                deleteFragment(caller, nodeId);
            }
        } else {
            // Indirect pointers.
            long inodeId = readUnsignedInt48LE(fragmented, off);
            if (inodeId != 0) {
                Node inode = removeInode(caller, inodeId);
                int levels = calculateInodeLevels(vLen, mPageSize);
                deleteMultilevelFragments(caller, levels, inode, vLen);
            }
        }
    }

    /**
     * @param level inode level; at least 1
     * @param inode exclusive latched parent inode; always released by this method
     */
    private void deleteMultilevelFragments(Node caller,
                                           int level, Node inode, long vlength)
        throws IOException
    {
        byte[] page = inode.mPage;
        level--;
        long levelCap = levelCap(page.length, level);

        // Copy all child node ids and release parent latch early.
        int childNodeCount = (int) ((vlength + (levelCap - 1)) / levelCap);
        long[] childNodeIds = new long[childNodeCount];
        for (int poffset = 0, i=0; i<childNodeCount; poffset += 6, i++) {
            childNodeIds[i] = readUnsignedInt48LE(page, poffset);
        }
        deleteNode(inode);

        if (level <= 0) for (long childNodeId : childNodeIds) {
            deleteFragment(caller, childNodeId);
        } else for (long childNodeId : childNodeIds) {
            long len = Math.min(levelCap, vlength);
            if (childNodeId != 0) {
                Node childNode = removeInode(caller, childNodeId);
                deleteMultilevelFragments(caller, level, childNode, len);
            }
            vlength -= len;
        }
    }

    /**
     * @param nodeId must not be zero
     * @return non-null Node with exclusive latch held
     */
    private Node removeInode(Node caller, long nodeId) throws IOException {
        Node node = mFragmentCache.remove(caller, nodeId);
        if (node == null) {
            node = allocLatchedNode(false);
            node.mId = nodeId;
            node.mType = TYPE_FRAGMENT;
            node.mCachedState = readNodePage(nodeId, node.mPage);
        }
        return node;
    }

    /**
     * @param nodeId can be zero
     */
    private void deleteFragment(Node caller, long nodeId) throws IOException {
        if (nodeId != 0) {
            Node node = mFragmentCache.remove(caller, nodeId);
            if (node != null) {
                deleteNode(node);
            } else if (!mHasCheckpointed) {
                // Page was never used if nothing has ever been checkpointed.
                mAllocator.recyclePage(nodeId);
            } else {
                // Page is clean if not in a Node, and so it must survive until
                // after the next checkpoint.
                mPageDb.deletePage(nodeId);
            }
        }
    }

    static long levelCap(int pageSize, int level) {
        if (level == 0) {
            return pageSize;
        } else if (level == 1) {
            return pageSize * (pageSize / 6);
        } else {
            // Works for all levels, but why do floating point stuff for the common cases?
            return pageSize * (long) Math.pow((double) (pageSize / 6), level);
        }
    }

    /**
     * If fragmented trash exists, non-transactionally delete all fragmented values. Expected
     * to be called only during recovery or replication leader switch.
     */
    void emptyAllFragmentedTrash(boolean checkpoint) throws IOException {
        FragmentedTrash trash = mFragmentedTrash;
        if (trash != null) {
            if (mEventListener != null) {
                mEventListener.notify(EventType.RECOVERY_DELETE_FRAGMENTS,
                                      "Deleting unused large fragments");
            }
                
            if (trash.emptyAllTrash() && checkpoint) {
                checkpoint(false, 0, 0);
            }
        }
    }

    /**
     * Obtain the trash for transactionally deleting fragmented values.
     */
    FragmentedTrash fragmentedTrash() throws IOException {
        FragmentedTrash trash = mFragmentedTrash;
        if (trash != null) {
            return trash;
        }
        mOpenTreesLatch.acquireExclusive();
        try {
            if ((trash = mFragmentedTrash) != null) {
                return trash;
            }
            Tree tree = openInternalTree(Tree.FRAGMENTED_TRASH_ID, true);
            return mFragmentedTrash = new FragmentedTrash(tree);
        } finally {
            mOpenTreesLatch.releaseExclusive();
        }
    }

    byte[] removeSpareBuffer() {
        return mSpareBufferPool.remove();
    }

    void addSpareBuffer(byte[] buffer) {
        mSpareBufferPool.add(buffer);
    }

    /**
     * @return initial cached state for node
     */
    byte readNodePage(long id, byte[] page) throws IOException {
        mPageDb.readPage(id, page);

        if (!mHasCheckpointed) {
            // Read is reloading an evicted node which is known to be dirty.
            mSharedCommitLock.lock();
            try {
                return mCommitState;
            } finally {
                mSharedCommitLock.unlock();
            }
        }

        // TODO: Keep some sort of cache of ids known to be dirty. If reloaded
        // before commit, then they're still dirty. Without this optimization,
        // too many pages are allocated when: evictions are high, write rate is
        // high, and commits are bogged down. A Bloom filter is not
        // appropriate, because of false positives. A random evicting cache
        // works well -- it has no collision chains. Evict whatever else was
        // there in the slot. An array of longs should suffice.

        return CACHED_CLEAN;
    }

    void checkpoint(boolean force, long sizeThreshold, long delayThresholdNanos)
        throws IOException
    {
        // Checkpoint lock ensures consistent state between page store and logs.
        synchronized (mCheckpointLock) {
            if (mClosed) {
                return;
            }

            // Now's a good time to clean things up.
            cleanupUnreferencedTrees(null);

            final Node root = mRegistry.mRoot;

            long nowNanos = System.nanoTime();

            if (!force) {
                check: {
                    if (delayThresholdNanos == 0) {
                        break check;
                    }

                    if (delayThresholdNanos > 0 &&
                        ((nowNanos - mLastCheckpointNanos) >= delayThresholdNanos))
                    {
                        break check;
                    }

                    if (mRedoWriter == null || mRedoWriter.shouldCheckpoint(sizeThreshold)) {
                        break check;
                    }

                    // Thresholds not met for a full checkpoint, but sync the
                    // redo log for durability.
                    mRedoWriter.sync();

                    return;
                }

                root.acquireShared();
                try {
                    if (root.mCachedState == CACHED_CLEAN) {
                        // Root is clean, so nothing to do.
                        return;
                    }
                } finally {
                    root.releaseShared();
                }
            }

            mLastCheckpointNanos = nowNanos;

            final RedoWriter redo = mRedoWriter;
            if (redo != null) {
                // File-based redo log should create a new file, but not write to it yet.
                redo.checkpointPrepare();
            }

            {
                // If the commit lock cannot be immediately obtained, it's due to a
                // shared lock being held for a long time. While waiting for the
                // exclusive lock, all other shared requests are queued. By waiting
                // a timed amount and giving up, the exclusive lock request is
                // effectively de-prioritized. For each retry, the timeout is
                // doubled, to ensure that the checkpoint request is not starved.
                Lock commitLock = mPageDb.exclusiveCommitLock();
                while (true) {
                    try {
                        long timeoutMillis = 1;
                        while (!commitLock.tryLock(timeoutMillis, TimeUnit.MILLISECONDS)) {
                            timeoutMillis <<= 1;
                        }
                    } catch (InterruptedException e) {
                        throw new InterruptedIOException();
                    }

                    // Registry root is infrequently modified, and so shared latch
                    // is usually available. If not, cause might be a deadlock. To
                    // be safe, always release commit lock and start over.
                    if (root.tryAcquireShared()) {
                        break;
                    }

                    commitLock.unlock();
                }
            }

            final long redoNum, redoPos, redoTxnId;
            if (redo == null) {
                redoNum = 0;
                redoPos = 0;
                redoTxnId = 0;
            } else {
                // Switch and capture state while commit lock is held.
                redo.checkpointSwitch();
                redoNum = redo.checkpointNumber();
                redoPos = redo.checkpointPosition();
                redoTxnId = redo.checkpointTransactionId();
            }

            if (mEventListener != null) {
                mEventListener.notify(EventType.CHECKPOINT_BEGIN,
                                      "Checkpoint begin: %1$d, %2$d", redoNum, redoPos);
            }

            mCheckpointFlushState = CHECKPOINT_FLUSH_PREPARE;

            UndoLog masterUndoLog;
            try {
                // TODO: I don't like all this activity with exclusive commit
                // lock held. UndoLog can be refactored to store into a special
                // Tree, but this requires more features to be added to Tree
                // first. Specifically, large values and appending to them.

                final long masterUndoLogId;
                synchronized (mTxnIdLock) {
                    int count = mUndoLogCount;
                    if (count == 0) {
                        masterUndoLog = null;
                        masterUndoLogId = 0;
                    } else {
                        masterUndoLog = new UndoLog(this, 0);
                        byte[] workspace = null;
                        for (UndoLog log = mTopUndoLog; log != null; log = log.mPrev) {
                            workspace = log.writeToMaster(masterUndoLog, workspace);
                        }
                        masterUndoLogId = masterUndoLog.topNodeId();
                        if (masterUndoLogId == 0) {
                            // Nothing was actually written to the log.
                            masterUndoLog = null;
                        }
                    }
                }

                mPageDb.commit(new PageDb.CommitCallback() {
                    @Override
                    public byte[] prepare() throws IOException {
                        return flush(redoNum, redoPos, redoTxnId, masterUndoLogId);
                    }
                });
            } catch (IOException e) {
                if (mCheckpointFlushState == CHECKPOINT_FLUSH_PREPARE) {
                    // Exception was thrown with locks still held.
                    mCheckpointFlushState = CHECKPOINT_NOT_FLUSHING;
                    root.releaseShared();
                    mPageDb.exclusiveCommitLock().unlock();
                }
                throw e;
            }

            if (masterUndoLog != null) {
                // Delete the master undo log, which won't take effect until
                // the next checkpoint.
                masterUndoLog.truncate(false);
            }

            // Note: This step is intended to discard old redo data, but it can
            // get skipped if process exits at this point. Data is discarded
            // again when database is re-opened.
            if (mRedoWriter != null) {
                mRedoWriter.checkpointFinished();
            }

            if (mEventListener != null) {
                double duration = (System.nanoTime() - mLastCheckpointNanos) / 1000000000.0;
                mEventListener.notify(EventType.CHECKPOINT_BEGIN,
                                      "Checkpoint completed in %1$1.3f seconds",
                                      duration, TimeUnit.SECONDS);
            }
        }
    }

    /**
     * Method is invoked with exclusive commit lock and shared root node latch
     * held. Both are released by this method.
     */
    private byte[] flush(final long redoNum, final long redoPos, final long redoTxnId,
                         final long masterUndoLogId)
        throws IOException
    {
        final long txnId;
        synchronized (mTxnIdLock) {
            txnId = mTxnId;
        }
        final Node root = mRegistry.mRoot;
        final long rootId = root.mId;
        final int stateToFlush = mCommitState;
        mHasCheckpointed = true; // Must be set before switching commit state.
        mCheckpointFlushState = stateToFlush;
        mCommitState = (byte) (stateToFlush ^ 1);
        root.releaseShared();
        mPageDb.exclusiveCommitLock().unlock();

        if (mRedoWriter != null) {
            mRedoWriter.checkpointStarted();
        }

        if (mEventListener != null) {
            mEventListener.notify(EventType.CHECKPOINT_FLUSH, "Flushing all dirty nodes");
        }

        try {
            mAllocator.flushDirtyNodes(stateToFlush);
        } finally {
            mCheckpointFlushState = CHECKPOINT_NOT_FLUSHING;
        }

        byte[] header = new byte[HEADER_SIZE];
        writeIntLE(header, I_ENCODING_VERSION, ENCODING_VERSION);
        writeLongLE(header, I_ROOT_PAGE_ID, rootId);
        writeLongLE(header, I_MASTER_UNDO_LOG_PAGE_ID, masterUndoLogId);
        writeLongLE(header, I_TRANSACTION_ID, txnId);
        writeLongLE(header, I_CHECKPOINT_NUMBER, redoNum);
        writeLongLE(header, I_REDO_TXN_ID, redoTxnId);
        writeLongLE(header, I_REDO_POSITION, redoPos);

        return header;
    }
}<|MERGE_RESOLUTION|>--- conflicted
+++ resolved
@@ -2357,7 +2357,6 @@
                 // All pointers fit, so encode as direct.
                 newValue = new byte[offset + (int) pointerSpace];
                 if (pageCount > 0) {
-<<<<<<< HEAD
                     if (value == null) {
                         // Value is sparse, so just fill with null pointers.
                         fill(newValue, offset, offset + ((int) pageCount) * 6, (byte) 0);
@@ -2368,30 +2367,17 @@
                             try {
                                 mFragmentCache.put(caller, node);
                                 writeInt48LE(newValue, offset, node.mId);
+                                byte[] page = node.mPage;
                                 if (pageCount > 1) {
-                                    arraycopy(value, voffset, node.mPage, 0, pageSize);
+                                    arraycopy(value, voffset, page, 0, pageSize);
                                 } else {
-                                    arraycopy(value, voffset, node.mPage, 0, remainder);
+                                    arraycopy(value, voffset, page, 0, remainder);
+                                    // Zero fill the rest, making it easier to extend later.
+                                    fill(page, remainder, page.length, (byte) 0);
                                     break;
                                 }
                             } finally {
                                 node.releaseExclusive();
-=======
-                    int voffset = 0;
-                    while (true) {
-                        Node node = allocDirtyNode();
-                        try {
-                            mFragmentCache.put(caller, node);
-                            writeInt48LE(newValue, offset, node.mId);
-                            byte[] page = node.mPage;
-                            if (pageCount > 1) {
-                                arraycopy(value, voffset, page, 0, pageSize);
-                            } else {
-                                arraycopy(value, voffset, page, 0, remainder);
-                                // Zero fill the rest, making it easier to extend later.
-                                fill(page, remainder, page.length, (byte) 0);
-                                break;
->>>>>>> dbccac5c
                             }
                             pageCount--;
                             offset += 6;
